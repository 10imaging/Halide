#include <algorithm>
#include <cmath>

#include "FuseGPUThreadLoops.h"
#include "CodeGen_GPU_Dev.h"
#include "IR.h"
#include "IRMutator.h"
#include "IROperator.h"
#include "Bounds.h"
#include "Substitute.h"
#include "IREquality.h"
#include "Simplify.h"
#include "IRPrinter.h"
#include "ExprUsesVar.h"

namespace Halide {
namespace Internal {

using std::map;
using std::vector;
using std::string;
using std::sort;

namespace {
string thread_names[] = {"__thread_id_x", "__thread_id_y", "__thread_id_z", "__thread_id_w"};
string block_names[] = {"__block_id_x", "__block_id_y", "__block_id_z", "__block_id_w"};
string shared_mem_name = "__shared";
}

class InjectThreadBarriers : public IRMutator {
    bool in_threads;

    using IRMutator::visit;

    Stmt barrier;

    void visit(const For *op) {
        bool old_in_threads = in_threads;
        if (CodeGen_GPU_Dev::is_gpu_thread_var(op->name)) {
            in_threads = true;
        }

        IRMutator::visit(op);

        in_threads = old_in_threads;
    }

    void visit(const ProducerConsumer *op) {
        if (!in_threads) {
            Stmt produce = mutate(op->produce);
            if (!is_no_op(produce)) {
                produce = Block::make(produce, barrier);
            }

            Stmt update;
            if (op->update.defined()) {
                update = mutate(op->update);
                if (!is_no_op(update)) {
                    update = Block::make(update, barrier);
                }
            }

            Stmt consume = mutate(op->consume);

            stmt = ProducerConsumer::make(op->name, produce, update, consume);
        } else {
            IRMutator::visit(op);
        }
    }

    void visit(const Block *op) {
        if (!in_threads && op->rest.defined()) {
            Stmt first = mutate(op->first);
            Stmt rest = mutate(op->rest);
            stmt = Block::make(Block::make(first, barrier), rest);
        } else {
            IRMutator::visit(op);
        }
    }

public:
    InjectThreadBarriers() : in_threads(false) {
        barrier =
            Evaluate::make(Call::make(Int(32), "halide_gpu_thread_barrier",
                                      vector<Expr>(), Call::Extern));
    }
};


class ExtractBlockSize : public IRVisitor {
    Expr block_extent[4];

    using IRVisitor::visit;

    void found_for(int dim, Expr extent) {
        internal_assert(dim >= 0 && dim < 4);
        if (!block_extent[dim].defined()) {
            block_extent[dim] = extent;
        } else {
            block_extent[dim] = simplify(Max::make(extent, block_extent[dim]));
        }
    }

    void visit(const For *op) {
        for (int i = 0; i < 4; i++) {
            if (ends_with(op->name, thread_names[i])) {
                found_for(i, op->extent);
            }
        }

        IRVisitor::visit(op);

        Scope<Interval> scope;
        scope.push(op->name,
                   Interval(Variable::make(Int(32), op->name + ".loop_min"),
                            Variable::make(Int(32), op->name + ".loop_max")));
        for (int i = 0; i < 4; i++) {
            if (block_extent[i].defined() &&
                expr_uses_var(block_extent[i], op->name)) {
                block_extent[i] = simplify(bounds_of_expr_in_scope(block_extent[i], scope).max);
            }
        }
    }

    void visit(const LetStmt *op) {
        IRVisitor::visit(op);
        for (int i = 0; i < 4; i++) {
            if (block_extent[i].defined() &&
                expr_uses_var(block_extent[i], op->name)) {
                block_extent[i] = simplify(Let::make(op->name, op->value, block_extent[i]));
            }
        }
    }

public:
    int dimensions() const {
        for (int i = 0; i < 4; i++) {
            if (!block_extent[i].defined()) {
                return i;
            }
        }
        return 4;
    }

    Expr extent(int d) const {
        return block_extent[d];
    }
};

class NormalizeDimensionality : public IRMutator {
    using IRMutator::visit;

    const ExtractBlockSize &block_size;
    const DeviceAPI device_api;

    int depth;
    int max_depth;

    Stmt wrap(Stmt s) {
        if (depth != 0) {
            return mutate(s);
        }
        max_depth = 0;
        s = mutate(s);
        if (is_no_op(s)) {
            return s;
        }
        while (max_depth < block_size.dimensions()) {
            string name = thread_names[max_depth];
            s = For::make("." + name, 0, 1, ForType::Parallel, device_api, s);
            max_depth++;
        }
        return s;
    }

    void visit(const ProducerConsumer *op) {
        Stmt produce = wrap(op->produce);
        Stmt update;
        if (op->update.defined()) {
            update = wrap(op->update);
        }
        Stmt consume = wrap(op->consume);

        if (produce.same_as(op->produce) &&
            update.same_as(op->update) &&
            consume.same_as(op->consume)) {
            stmt = op;
        } else {
            stmt = ProducerConsumer::make(op->name, produce, update, consume);
        }
    }

    void visit(const Block *op) {
        Stmt first = wrap(op->first);

        Stmt rest;
        if (op->rest.defined()) {
            rest = wrap(op->rest);
        }

        if (first.same_as(op->first) &&
            rest.same_as(op->rest)) {
            stmt = op;
        } else {
            stmt = Block::make(first, rest);
        }
    }

    void visit(const For *op) {
        if (CodeGen_GPU_Dev::is_gpu_thread_var(op->name)) {
            depth++;
            if (depth > max_depth) {
                max_depth = depth;
            }
            IRMutator::visit(op);
            depth--;
        } else {
            IRMutator::visit(op);
        }
    }

public:
    NormalizeDimensionality(const ExtractBlockSize &e, DeviceAPI device_api)
      : block_size(e), device_api(device_api), depth(0), max_depth(0) {}
};

class ReplaceForWithIf : public IRMutator {
    using IRMutator::visit;

    const ExtractBlockSize &block_size;

    void visit(const For *op) {
        if (CodeGen_GPU_Dev::is_gpu_thread_var(op->name)) {
            int dim;
            for (dim = 0; dim < 4; dim++) {
                if (ends_with(op->name, thread_names[dim])) {
                    break;
                }
            }

            internal_assert(dim >= 0 && dim < block_size.dimensions());

            Stmt body = mutate(op->body);

            Expr var = Variable::make(Int(32), "." + thread_names[dim]);
            body = substitute(op->name, var + op->min, body);

            if (equal(op->extent, block_size.extent(dim))) {
                stmt = body;
            } else {
                Expr cond = var < op->extent;
                stmt = IfThenElse::make(cond, body, Stmt());
            }
        } else {
            IRMutator::visit(op);
        }
    }

public:
    ReplaceForWithIf(const ExtractBlockSize &e) : block_size(e) {}
};

class ExtractSharedAllocations : public IRMutator {
    using IRMutator::visit;

    struct IntInterval {
        IntInterval() : IntInterval(0, 0) {}
        IntInterval(int min, int max) : min(min), max(max) {}
        int min;
        int max;
    };

    struct SharedAllocation {
        string name;
        Type type;
        Expr size;
        IntInterval liveness; // Start and end of the barrier stage at which this allocation is used.
    };

    struct AllocGroup {
        AllocGroup() {}
        AllocGroup(const SharedAllocation &alloc) : max_type_bytes(alloc.type.bytes()) {
            max_size_bytes = simplify(alloc.type.bytes() * alloc.size);
            group.push_back(alloc);
        }

        void insert(const SharedAllocation &alloc) {
            max_type_bytes = std::max(max_type_bytes, alloc.type.bytes());
            max_size_bytes = simplify(max(max_size_bytes, simplify(alloc.size * alloc.type.bytes())));
            group.push_back(alloc);
        }

        // Only need to check the back of the vector since we always insert
        // the most recent allocation at the back.
        bool is_free(int stage) const {
            return group.back().liveness.max < stage;
        }

        int max_type_bytes;
        Expr max_size_bytes; // In bytes
        vector<SharedAllocation> group; // Groups of allocs that should be coalesced together
    };

    vector<SharedAllocation> allocations;
    map<string, IntInterval> shared;

    bool in_threads;

    int barrier_stage;

    const DeviceAPI device_api;

    void visit(const For *op) {
        if (CodeGen_GPU_Dev::is_gpu_thread_var(op->name)) {
            bool old = in_threads;
            in_threads = true;
            IRMutator::visit(op);
            in_threads = old;
        } else {
            // Set aside the allocations we've found so far.
            vector<SharedAllocation> old;
            old.swap(allocations);

            // Find allocations inside the loop body
            Stmt body = mutate(op->body);

            // Expand any new shared allocations found in the body using the loop bounds.
            Scope<Interval> scope;
            scope.push(op->name, Interval(Variable::make(Int(32), op->name + ".loop_min"),
                                          Variable::make(Int(32), op->name + ".loop_max")));

            // Expand the inner allocations using the loop bounds.
            for (SharedAllocation &s : allocations) {
                if (expr_uses_var(s.size, op->name)) {
                    s.size = bounds_of_expr_in_scope(s.size, scope).max;
                }
            }

            // Add back on the allocations we set aside.
            if (!allocations.empty()) {
                allocations.insert(allocations.end(), old.begin(), old.end());
            } else {
                allocations.swap(old);
            }

            stmt = For::make(op->name, mutate(op->min), mutate(op->extent), op->for_type, op->device_api, body);
        }
    }


    void visit(const ProducerConsumer *op) {
        if (!in_threads) {
            Stmt produce = mutate(op->produce);
            if (!is_no_op(produce)) {
                barrier_stage++;
            }
            Stmt update;
            if (op->update.defined()) {
                update = mutate(op->update);
                if (!is_no_op(update)) {
                    barrier_stage++;
                }
            }
            Stmt consume = mutate(op->consume);

            if (produce.same_as(op->produce) &&
                update.same_as(op->update) &&
                consume.same_as(op->consume)) {
                stmt = op;
            } else {
                stmt = ProducerConsumer::make(op->name, produce, update, consume);
            }
        } else {
            IRMutator::visit(op);
        }
    }

    void visit(const Block *op) {
        if (!in_threads && op->rest.defined()) {
            Stmt first = mutate(op->first);
            barrier_stage++;
            Stmt rest = mutate(op->rest);

            if (first.same_as(op->first) &&
                rest.same_as(op->rest)) {
                stmt = op;
            } else {
                stmt = Block::make(first, rest);
            }
        } else {
            IRMutator::visit(op);
        }
    }

    void visit(const Allocate *op) {
        user_assert(!op->new_expr.defined()) << "Allocate node inside GPU kernel has custom new expression.\n" <<
            "(Memoization is not supported inside GPU kernels at present.)\n";

        if (in_threads) {
            IRMutator::visit(op);
            return;
        }

        shared.emplace(op->name, IntInterval(barrier_stage, barrier_stage));
        IRMutator::visit(op);
        op = stmt.as<Allocate>();
        internal_assert(op);

        SharedAllocation alloc;
        alloc.name = op->name;
        alloc.type = op->type;
        alloc.liveness = shared[op->name];
        alloc.size = 1;
        for (size_t i = 0; i < op->extents.size(); i++) {
            alloc.size *= op->extents[i];
        }
        alloc.size = simplify(alloc.size);
        allocations.push_back(alloc);
        shared.erase(op->name);
        stmt = op->body;
    }

    void visit(const Load *op) {
        if (shared.count(op->name)) {
            Expr index = mutate(op->index);
            shared[op->name].max = barrier_stage;
            if (device_api == DeviceAPI::OpenGLCompute) {
                expr = Load::make(op->type, shared_mem_name + "_" + op->name, index, op->image, op->param);
            } else {
                Expr base = Variable::make(Int(32), op->name + ".shared_offset");
                expr = Load::make(op->type, shared_mem_name, base + index, op->image, op->param);
            }

        } else {
            IRMutator::visit(op);
        }
    }

    void visit(const Store *op) {
        if (shared.count(op->name)) {
            shared[op->name].max = barrier_stage;
            Expr index = mutate(op->index);
            Expr value = mutate(op->value);
            if (device_api == DeviceAPI::OpenGLCompute) {
                stmt = Store::make(shared_mem_name + "_" + op->name, value, index, op->param);
            } else {
                Expr base = Variable::make(Int(32), op->name + ".shared_offset");
                stmt = Store::make(shared_mem_name, value, base + index, op->param);
            }
        } else {
            IRMutator::visit(op);
        }
    }

    void visit(const LetStmt *op) {
        if (in_threads) {
            IRMutator::visit(op);
            return;
        }

        Expr value = mutate(op->value);
        Stmt body = mutate(op->body);

        for (SharedAllocation &s : allocations) {
            if (expr_uses_var(s.size, op->name)) {
                s.size = simplify(Let::make(op->name, op->value, s.size));
            }
        }

        if (op->body.same_as(body) && value.same_as(op->value)) {
            stmt = op;
        } else {
            stmt = LetStmt::make(op->name, value, body);
        }
    }

    // Return index to free_spaces where 'alloc' should be coalesced. Return -1
    // if there isn't any.
    int find_best_fit(const vector<AllocGroup>& mem_allocs,
                      const vector<int>& free_spaces,
                      const SharedAllocation& alloc, int stage) {
        int free_idx = -1;

        Expr alloc_size = simplify(alloc.size);

        // We prefer to coalesce dynamic-sized allocation with a dynamic-sized one and
        // constant-sized alloc with a constant-sized one. If we can't find any free
        // space with a matching type, we pick the most-recently freed space of the
        // other type (e.g. pick constant-sized free space for a dynamic-sized allocation
        // and vice versa). We prefer the most-recently freed space as stages that are
        // close together usually have relatively similar allocation size. For
        // constant-sized allocation, we prioritize free space which size differs
        // the least with 'alloc' (can be smaller or larger; it does not really
        // matter since we take the max of the two as the new size).

        if (!is_const(alloc_size)) { // dynamic-sized alloc
            for (int i = free_spaces.size() - 1; i >= 0; --i) {
                internal_assert(free_spaces[i] >= 0 && free_spaces[i] < (int)mem_allocs.size());
                internal_assert(mem_allocs[free_spaces[i]].is_free(stage));

                if (!is_const(mem_allocs[free_spaces[i]].max_size_bytes)) {
                    return i;
                } else if (free_idx == -1) {
                    free_idx = i;
                }
            }
        } else { // constant-sized alloc
            int64_t diff = -1;
            for (int i = free_spaces.size() - 1; i >= 0; --i) {
                internal_assert(free_spaces[i] >= 0 && free_spaces[i] < (int)mem_allocs.size());
                internal_assert(mem_allocs[free_spaces[i]].is_free(stage));

                if (is_const(mem_allocs[free_spaces[i]].max_size_bytes)) {
                    Expr size = alloc_size * alloc.type.bytes();
                    Expr dist = mem_allocs[free_spaces[i]].max_size_bytes - size;
                    const int64_t *current_diff = as_const_int(simplify(dist));
                    internal_assert(current_diff != nullptr);
                    int64_t abs_diff = std::abs(*current_diff);
                    if ((free_idx == -1) || (abs_diff < diff)) {
                        diff = abs_diff;
                        free_idx = i;
                    }
                } else if (free_idx == -1) {
                    free_idx = i;
                }
            }
        }

        return free_idx;
    }

    // Given some allocations, return a vector of allocation group where each group
    // consists of a number of allocations which should be coalesced together
    // in the shared memory.
    vector<AllocGroup> allocate_funcs(vector<SharedAllocation> &allocations) {
        // Sort based on the ascending order of the min liveness stage; if equal,
        // sort based on the ascending order of the max liveness stage.
        sort(allocations.begin(), allocations.end(),
            [](const SharedAllocation &lhs, const SharedAllocation &rhs){
                if (lhs.liveness.min < rhs.liveness.min) {
                    return true;
                } else if (lhs.liveness.min == rhs.liveness.min) {
                    return lhs.liveness.max < rhs.liveness.max;
                }
                return false;
            }
        );

        vector<AllocGroup> mem_allocs;
        vector<int> free_spaces; // Contains index to free spaces in mem_allocs
        int start_idx = 0;

        for (int stage = 0; stage < barrier_stage; ++stage) {
            for (int i = start_idx; i < (int)allocations.size(); ++i) {
                if (allocations[i].liveness.min > stage) {
                    break;
                } else if (allocations[i].liveness.min == stage) { // Allocate
                    int free_idx = find_best_fit(mem_allocs, free_spaces, allocations[i], stage);
                    if (free_idx != -1) {
                        mem_allocs[free_spaces[free_idx]].insert(allocations[i]);
                        free_spaces.erase(free_spaces.begin() + free_idx);
                    } else {
                        mem_allocs.push_back(AllocGroup(allocations[i]));
                    }
                } else if (allocations[i].liveness.max == stage - 1) { // Free
                    int free_idx = -1;
                    for (int j = 0; j < (int)mem_allocs.size(); ++j) { // Find the index of the space to free
                        if (mem_allocs[j].group.back().name == allocations[i].name) {
                            free_idx = j;
                            break;
                        }
                    }
                    internal_assert(free_idx >= 0 && free_idx < (int)mem_allocs.size());
                    free_spaces.push_back(free_idx);
                    start_idx = i + 1;
                }
            }
        }

        return mem_allocs;
    }

public:
    Stmt rewrap(Stmt s) {

        if (device_api == DeviceAPI::OpenGLCompute) {

            // Individual shared allocations.
            for (SharedAllocation alloc : allocations) {
                s = Allocate::make(shared_mem_name + "_" + alloc.name,
                                   alloc.type, {alloc.size}, const_true(), s);
            }
        } else {
            // One big combined shared allocation.

            vector<AllocGroup> mem_allocs = allocate_funcs(allocations);

            // Sort the allocations by the max size in bytes of the primitive
            // types in the group. Because the type sizes are then decreasing powers of
            // two, doing this guarantees that all allocations are aligned
            // to then element type as long as the original one is aligned
            // to the widest type.
            sort(mem_allocs.begin(), mem_allocs.end(),
                [](const AllocGroup &lhs, const AllocGroup &rhs){
                    return lhs.max_type_bytes > rhs.max_type_bytes;
                }
            );

            SharedAllocation sentinel;
            sentinel.name = "sentinel";
            sentinel.type = UInt(8);
            sentinel.size = 0;
            mem_allocs.push_back(AllocGroup(sentinel));

            // Add a dummy allocation at the end to get the total size
            Expr total_size = Variable::make(Int(32), "group_" + std::to_string(mem_allocs.size()-1) + ".shared_offset");
            s = Allocate::make(shared_mem_name, UInt(8), {total_size}, const_true(), s);

            // Define an offset for each allocation. The offsets are in
            // elements, not bytes, so that the stores and loads can use
            // them directly.
            for (int i = (int)(mem_allocs.size()) - 1; i >= 0; i--) {
                Expr group_offset = Variable::make(Int(32), "group_" + std::to_string(i) + ".shared_offset");

                for (SharedAllocation &alloc : mem_allocs[i].group) {
                    int new_elem_size = alloc.type.bytes();
                    Expr offset = (group_offset / new_elem_size);
                    s = LetStmt::make(alloc.name + ".shared_offset", simplify(offset), s);
                }

                Expr offset = 0;
                if (i > 0) {
                    offset = Variable::make(Int(32), "group_" + std::to_string(i-1) + ".shared_offset");
                    int new_elem_size = mem_allocs[i].max_type_bytes;
                    offset += (((mem_allocs[i-1].max_size_bytes + new_elem_size - 1)/new_elem_size)*new_elem_size);
                }
                s = LetStmt::make("group_" + std::to_string(i) + ".shared_offset", simplify(offset), s);
            }
        }

        return s;
    }

    ExtractSharedAllocations(DeviceAPI d) : in_threads(false), barrier_stage(0), device_api(d) {}
};

class FuseGPUThreadLoopsSingleKernel : public IRMutator {
    using IRMutator::visit;
    const ExtractBlockSize &block_size;
    ExtractSharedAllocations &shared_mem;

    void visit(const For *op) {
        if (ends_with(op->name, ".__block_id_x")) {
            Stmt body = op->body;

            // This is the innermost loop over blocks.
            debug(3) << "Fusing thread block:\n" << body << "\n\n";

            NormalizeDimensionality n(block_size, op->device_api);
            body = n.mutate(body);

            debug(3) << "Normalized dimensionality:\n" << body << "\n\n";

            InjectThreadBarriers i;
            body = i.mutate(body);

            debug(3) << "Injected synchronization:\n" << body << "\n\n";

            ReplaceForWithIf f(block_size);
            body = f.mutate(body);

            debug(3) << "Replaced for with if:\n" << body << "\n\n";

            // Rewrap the whole thing in the loop over threads
            for (int i = 0; i < block_size.dimensions(); i++) {
                body = For::make("." + thread_names[i], 0, block_size.extent(i), ForType::Parallel, op->device_api, body);
            }

            // There at least needs to be a loop over __thread_id_x as a marker for codegen
            if (block_size.dimensions() == 0) {
                body = For::make(".__thread_id_x", 0, 1, ForType::Parallel, op->device_api, body);
            }

            debug(3) << "Rewrapped in for loops:\n" << body << "\n\n";

            // Add back in the shared allocations
            body = shared_mem.rewrap(body);
            debug(3) << "Add back in shared allocations:\n" << body << "\n\n";

            if (body.same_as(op->body)) {
                stmt = op;
            } else {
                stmt = For::make(op->name, op->min, op->extent, op->for_type, op->device_api, body);
            }
        } else {
            IRMutator::visit(op);
        }

    }

public:
    FuseGPUThreadLoopsSingleKernel(const ExtractBlockSize &bs,
                                   ExtractSharedAllocations &sm) :
        block_size(bs), shared_mem(sm) {}

};

class FuseGPUThreadLoops : public IRMutator {
    using IRMutator::visit;

    void visit(const For *op) {
        if (op->device_api == DeviceAPI::GLSL) {
            stmt = op;
            return;
        }

        user_assert(!(CodeGen_GPU_Dev::is_gpu_thread_var(op->name)))
            << "Loops over GPU thread variable: \"" << op->name
            << "\" is outside of any loop over a GPU block variable. "
            << "This schedule is malformed. There must be a GPU block "
            << "variable, and it must reordered to be outside all GPU "
            << "thread variables.\n";

        if (CodeGen_GPU_Dev::is_gpu_block_var(op->name)) {
            // Do the analysis of thread block size and shared memory
            // usage.
            ExtractBlockSize block_size;
            Stmt loop = Stmt(op);
            loop.accept(&block_size);

            ExtractSharedAllocations shared_mem(op->device_api);
            loop = shared_mem.mutate(loop);

            debug(3) << "Pulled out shared allocations:\n" << loop << "\n\n";

            // Mutate the inside of the kernel
            stmt = FuseGPUThreadLoopsSingleKernel(block_size, shared_mem).mutate(loop);
        } else {
            IRMutator::visit(op);
        }
    }
};

class ZeroGPULoopMins : public IRMutator {
    bool in_non_glsl_gpu;
    using IRMutator::visit;

    void visit(const For *op) {
        bool old_in_non_glsl_gpu = in_non_glsl_gpu;

<<<<<<< HEAD
        in_non_glsl_gpu = (in_non_glsl_gpu && op->device_api == DeviceAPI::Parent) ||
          (op->device_api == DeviceAPI::CUDA) ||
          (op->device_api == DeviceAPI::OpenCL) || (op->device_api == DeviceAPI::OpenCLTextures) ||
          (op->device_api == DeviceAPI::Metal) || (op->device_api == DeviceAPI::MetalTextures);
          
=======
        in_non_glsl_gpu = (in_non_glsl_gpu && op->device_api == DeviceAPI::None) ||
          (op->device_api == DeviceAPI::CUDA) || (op->device_api == DeviceAPI::OpenCL) ||
          (op->device_api == DeviceAPI::Metal);
>>>>>>> bee2f03a

        IRMutator::visit(op);
        if (CodeGen_GPU_Dev::is_gpu_var(op->name) && !is_zero(op->min)) {
            op = stmt.as<For>();
            internal_assert(op);
            Expr adjusted = Variable::make(Int(32), op->name) + op->min;
            Stmt body = substitute(op->name, adjusted, op->body);
            stmt = For::make(op->name, 0, op->extent, op->for_type, op->device_api, body);
        }

        in_non_glsl_gpu = old_in_non_glsl_gpu;
    }

public:
    ZeroGPULoopMins() : in_non_glsl_gpu(false) { }
};

class ValidateGPULoopNesting : public IRVisitor {
    int gpu_block_depth = 0, gpu_thread_depth = 0;
    string innermost_block_var, innermost_thread_var;

    using IRVisitor::visit;

    void visit(const For *op) {
        string old_innermost_block_var  = innermost_block_var;
        string old_innermost_thread_var = innermost_thread_var;
        int old_gpu_block_depth  = gpu_block_depth;
        int old_gpu_thread_depth = gpu_thread_depth;

        for (int i = 1; i <= 4; i++) {
            if (ends_with(op->name, block_names[4-i])) {
                user_assert(i > gpu_block_depth)
                    << "Invalid schedule: Loop over " << op->name
                    << " cannot be inside of loop over " << innermost_block_var << "\n";
                user_assert(gpu_thread_depth == 0)
                    << "Invalid schedule: Loop over " << op->name
                    << " cannot be inside of loop over " << innermost_thread_var << "\n";
                innermost_block_var = op->name;
                gpu_block_depth = i;
            }
            if (ends_with(op->name, thread_names[4-i])) {
                user_assert(i > gpu_thread_depth)
                    << "Invalid schedule: Loop over " << op->name
                    << " cannot be inside of loop over " << innermost_thread_var << "\n";
                user_assert(gpu_block_depth > 0)
                    << "Invalid schedule: Loop over " << op->name
                    << " must be inside a loop over gpu blocks\n";
                innermost_thread_var = op->name;
                gpu_thread_depth = i;
            }
        }
        IRVisitor::visit(op);

        innermost_block_var  = old_innermost_block_var;
        innermost_thread_var = old_innermost_thread_var;
        gpu_block_depth  = old_gpu_block_depth;
        gpu_thread_depth = old_gpu_thread_depth;
    }
};

// Also used by InjectImageIntrinsics
Stmt zero_gpu_loop_mins(Stmt s) {
    return ZeroGPULoopMins().mutate(s);
}

Stmt fuse_gpu_thread_loops(Stmt s) {
    ValidateGPULoopNesting validate;
    s.accept(&validate);
    s = FuseGPUThreadLoops().mutate(s);
    s = ZeroGPULoopMins().mutate(s);
    return s;
}

}
}<|MERGE_RESOLUTION|>--- conflicted
+++ resolved
@@ -748,17 +748,10 @@
     void visit(const For *op) {
         bool old_in_non_glsl_gpu = in_non_glsl_gpu;
 
-<<<<<<< HEAD
-        in_non_glsl_gpu = (in_non_glsl_gpu && op->device_api == DeviceAPI::Parent) ||
+        in_non_glsl_gpu = (in_non_glsl_gpu && op->device_api == DeviceAPI::None) ||
           (op->device_api == DeviceAPI::CUDA) ||
           (op->device_api == DeviceAPI::OpenCL) || (op->device_api == DeviceAPI::OpenCLTextures) ||
           (op->device_api == DeviceAPI::Metal) || (op->device_api == DeviceAPI::MetalTextures);
-          
-=======
-        in_non_glsl_gpu = (in_non_glsl_gpu && op->device_api == DeviceAPI::None) ||
-          (op->device_api == DeviceAPI::CUDA) || (op->device_api == DeviceAPI::OpenCL) ||
-          (op->device_api == DeviceAPI::Metal);
->>>>>>> bee2f03a
 
         IRMutator::visit(op);
         if (CodeGen_GPU_Dev::is_gpu_var(op->name) && !is_zero(op->min)) {
