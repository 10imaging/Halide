#include <algorithm>
#include <cmath>

#include "FuseGPUThreadLoops.h"
#include "CodeGen_GPU_Dev.h"
#include "IR.h"
#include "IRMutator.h"
#include "IROperator.h"
#include "Bounds.h"
#include "Substitute.h"
#include "IREquality.h"
#include "Simplify.h"
#include "IRPrinter.h"
#include "ExprUsesVar.h"

namespace Halide {
namespace Internal {

using std::map;
using std::vector;
using std::string;
using std::sort;

namespace {
string thread_names[] = {"__thread_id_x", "__thread_id_y", "__thread_id_z", "__thread_id_w"};
string block_names[] = {"__block_id_x", "__block_id_y", "__block_id_z", "__block_id_w"};
string shared_mem_name = "__shared";
}

class InjectThreadBarriers : public IRMutator {
    bool in_threads;

    using IRMutator::visit;

    Stmt barrier;

    void visit(const For *op) {
        bool old_in_threads = in_threads;
        if (CodeGen_GPU_Dev::is_gpu_thread_var(op->name)) {
            in_threads = true;
        }

        IRMutator::visit(op);

        in_threads = old_in_threads;
    }

    void visit(const ProducerConsumer *op) {
        if (!in_threads) {
            Stmt produce = mutate(op->produce);
            if (!is_no_op(produce)) {
                produce = Block::make(produce, barrier);
            }

            Stmt update;
            if (op->update.defined()) {
                update = mutate(op->update);
                if (!is_no_op(update)) {
                    update = Block::make(update, barrier);
                }
            }

            Stmt consume = mutate(op->consume);

            stmt = ProducerConsumer::make(op->name, produce, update, consume);
        } else {
            IRMutator::visit(op);
        }
    }

    void visit(const Block *op) {
        if (!in_threads && op->rest.defined()) {
            Stmt first = mutate(op->first);
            Stmt rest = mutate(op->rest);
            stmt = Block::make(Block::make(first, barrier), rest);
        } else {
            IRMutator::visit(op);
        }
    }

public:
    InjectThreadBarriers() : in_threads(false) {
        barrier =
            Evaluate::make(Call::make(Int(32), "halide_gpu_thread_barrier",
                                      vector<Expr>(), Call::Extern));
    }
};


class ExtractBlockSize : public IRVisitor {
    Expr block_extent[4];

    using IRVisitor::visit;

    void found_for(int dim, Expr extent) {
        internal_assert(dim >= 0 && dim < 4);
        if (!block_extent[dim].defined()) {
            block_extent[dim] = extent;
        } else {
            block_extent[dim] = simplify(Max::make(extent, block_extent[dim]));
        }
    }

    void visit(const For *op) {
        for (int i = 0; i < 4; i++) {
            if (ends_with(op->name, thread_names[i])) {
                found_for(i, op->extent);
            }
        }

        IRVisitor::visit(op);

        Scope<Interval> scope;
        scope.push(op->name,
                   Interval(Variable::make(Int(32), op->name + ".loop_min"),
                            Variable::make(Int(32), op->name + ".loop_max")));
        for (int i = 0; i < 4; i++) {
            if (block_extent[i].defined() &&
                expr_uses_var(block_extent[i], op->name)) {
                block_extent[i] = simplify(bounds_of_expr_in_scope(block_extent[i], scope).max);
            }
        }
    }

    void visit(const LetStmt *op) {
        IRVisitor::visit(op);
        for (int i = 0; i < 4; i++) {
            if (block_extent[i].defined() &&
                expr_uses_var(block_extent[i], op->name)) {
                block_extent[i] = simplify(Let::make(op->name, op->value, block_extent[i]));
            }
        }
    }

public:
    int dimensions() const {
        for (int i = 0; i < 4; i++) {
            if (!block_extent[i].defined()) {
                return i;
            }
        }
        return 4;
    }

    Expr extent(int d) const {
        return block_extent[d];
    }
};

class NormalizeDimensionality : public IRMutator {
    using IRMutator::visit;

    const ExtractBlockSize &block_size;
    const DeviceAPI device_api;

    int depth;
    int max_depth;

    Stmt wrap(Stmt s) {
        if (depth != 0) {
            return mutate(s);
        }
        max_depth = 0;
        s = mutate(s);
        if (is_no_op(s)) {
            return s;
        }
        while (max_depth < block_size.dimensions()) {
            string name = thread_names[max_depth];
            s = For::make("." + name, 0, 1, ForType::Parallel, device_api, s);
            max_depth++;
        }
        return s;
    }

    void visit(const ProducerConsumer *op) {
        Stmt produce = wrap(op->produce);
        Stmt update;
        if (op->update.defined()) {
            update = wrap(op->update);
        }
        Stmt consume = wrap(op->consume);

        if (produce.same_as(op->produce) &&
            update.same_as(op->update) &&
            consume.same_as(op->consume)) {
            stmt = op;
        } else {
            stmt = ProducerConsumer::make(op->name, produce, update, consume);
        }
    }

    void visit(const Block *op) {
        Stmt first = wrap(op->first);

        Stmt rest;
        if (op->rest.defined()) {
            rest = wrap(op->rest);
        }

        if (first.same_as(op->first) &&
            rest.same_as(op->rest)) {
            stmt = op;
        } else {
            stmt = Block::make(first, rest);
        }
    }

    void visit(const For *op) {
        if (CodeGen_GPU_Dev::is_gpu_thread_var(op->name)) {
            depth++;
            if (depth > max_depth) {
                max_depth = depth;
            }
            IRMutator::visit(op);
            depth--;
        } else {
            IRMutator::visit(op);
        }
    }

public:
    NormalizeDimensionality(const ExtractBlockSize &e, DeviceAPI device_api)
      : block_size(e), device_api(device_api), depth(0), max_depth(0) {}
};

class ReplaceForWithIf : public IRMutator {
    using IRMutator::visit;

    const ExtractBlockSize &block_size;

    void visit(const For *op) {
        if (CodeGen_GPU_Dev::is_gpu_thread_var(op->name)) {
            int dim;
            for (dim = 0; dim < 4; dim++) {
                if (ends_with(op->name, thread_names[dim])) {
                    break;
                }
            }

            internal_assert(dim >= 0 && dim < block_size.dimensions());

            Stmt body = mutate(op->body);

            Expr var = Variable::make(Int(32), "." + thread_names[dim]);
            body = substitute(op->name, var + op->min, body);

            if (equal(op->extent, block_size.extent(dim))) {
                stmt = body;
            } else {
                Expr cond = var < op->extent;
                stmt = IfThenElse::make(cond, body, Stmt());
            }
        } else {
            IRMutator::visit(op);
        }
    }

public:
    ReplaceForWithIf(const ExtractBlockSize &e) : block_size(e) {}
};

class ExtractSharedAllocations : public IRMutator {
    using IRMutator::visit;

    struct IntInterval {
        IntInterval() : IntInterval(0, 0) {}
        IntInterval(int min, int max) : min(min), max(max) {}
        int min;
        int max;
    };

    struct SharedAllocation {
        string name;
        Type type;
        Expr size;
        IntInterval liveness; // Start and end of the barrier stage at which this allocation is used.
    };

    struct AllocGroup {
        AllocGroup() {}
        AllocGroup(const SharedAllocation &alloc) : max_type_bytes(alloc.type.bytes()) {
            max_size_bytes = simplify(alloc.type.bytes() * alloc.size);
            group.push_back(alloc);
        }

        void insert(const SharedAllocation &alloc) {
            max_type_bytes = std::max(max_type_bytes, alloc.type.bytes());
            max_size_bytes = simplify(max(max_size_bytes, simplify(alloc.size * alloc.type.bytes())));
            group.push_back(alloc);
        }

        // Only need to check the back of the vector since we always insert
        // the most recent allocation at the back.
        bool is_free(int stage) const {
            return group.back().liveness.max < stage;
        }

        int max_type_bytes;
        Expr max_size_bytes; // In bytes
        vector<SharedAllocation> group; // Groups of allocs that should be coalesced together
    };

    vector<SharedAllocation> allocations;

<<<<<<< HEAD
    Scope<Interval> scope;

    map<string, IntInterval> shared;
=======
    set<string> shared;
>>>>>>> d5a2039c

    bool in_threads;

    int barrier_stage;

    const DeviceAPI device_api;

    void visit(const For *op) {
        if (CodeGen_GPU_Dev::is_gpu_thread_var(op->name)) {
            bool old = in_threads;
            in_threads = true;
            IRMutator::visit(op);
            in_threads = old;
        } else {
            // Set aside the allocations we've found so far.
            vector<SharedAllocation> old;
            old.swap(allocations);

            // Find allocations inside the loop body
            Stmt body = mutate(op->body);

            // Expand any new shared allocations found in the body using the loop bounds.
            Scope<Interval> scope;
            scope.push(op->name, Interval(Variable::make(Int(32), op->name + ".loop_min"),
                                          Variable::make(Int(32), op->name + ".loop_max")));

            // Expand the inner allocations using the loop bounds.
            for (SharedAllocation &s : allocations) {
                if (expr_uses_var(s.size, op->name)) {
                    s.size = bounds_of_expr_in_scope(s.size, scope).max;
                }
            }

            // Add back on the allocations we set aside.
            if (!allocations.empty()) {
                allocations.insert(allocations.end(), old.begin(), old.end());
            } else {
                allocations.swap(old);
            }

            stmt = For::make(op->name, mutate(op->min), mutate(op->extent), op->for_type, op->device_api, body);
        }
    }


    void visit(const ProducerConsumer *op) {
        if (!in_threads) {
            Stmt produce = mutate(op->produce);
            if (!is_no_op(produce)) {
                barrier_stage++;
            }
            Stmt update;
            if (op->update.defined()) {
                update = mutate(op->update);
                if (!is_no_op(update)) {
                    barrier_stage++;
                }
            }
            Stmt consume = mutate(op->consume);

            if (produce.same_as(op->produce) &&
                update.same_as(op->update) &&
                consume.same_as(op->consume)) {
                stmt = op;
            } else {
                stmt = ProducerConsumer::make(op->name, produce, update, consume);
            }
        } else {
            IRMutator::visit(op);
        }
    }

    void visit(const Block *op) {
        if (!in_threads && op->rest.defined()) {
            Stmt first = mutate(op->first);
            barrier_stage++;
            Stmt rest = mutate(op->rest);

            if (first.same_as(op->first) &&
                rest.same_as(op->rest)) {
                stmt = op;
            } else {
                stmt = Block::make(first, rest);
            }
        } else {
            IRMutator::visit(op);
        }
    }

    void visit(const Allocate *op) {
        user_assert(!op->new_expr.defined()) << "Allocate node inside GPU kernel has custom new expression.\n" <<
            "(Memoization is not supported inside GPU kernels at present.)\n";

        if (in_threads) {
            IRMutator::visit(op);
            return;
        }

        shared.emplace(op->name, IntInterval(barrier_stage, barrier_stage));
        IRMutator::visit(op);
        op = stmt.as<Allocate>();
        internal_assert(op);

        SharedAllocation alloc;
        alloc.name = op->name;
        alloc.type = op->type;
        alloc.liveness = shared[op->name];
        alloc.size = 1;
        for (size_t i = 0; i < op->extents.size(); i++) {
            alloc.size *= op->extents[i];
        }
        alloc.size = simplify(alloc.size);
        allocations.push_back(alloc);
        stmt = op->body;

        shared.erase(op->name);
    }

    void visit(const Load *op) {
        Expr index = mutate(op->index);
        if (shared.count(op->name)) {
            shared[op->name].max = barrier_stage;
            if (device_api == DeviceAPI::OpenGLCompute) {
                expr = Load::make(op->type, shared_mem_name + "_" + op->name, index, op->image, op->param);
            } else {
                Expr base = Variable::make(Int(32), op->name + ".shared_offset");
                expr = Load::make(op->type, shared_mem_name, base + index, op->image, op->param);
            }

        } else {
            IRMutator::visit(op);
        }
    }

    void visit(const Store *op) {
        if (shared.count(op->name)) {
            shared[op->name].max = barrier_stage;
            Expr index = mutate(op->index);
            Expr value = mutate(op->value);
            if (device_api == DeviceAPI::OpenGLCompute) {
                stmt = Store::make(shared_mem_name + "_" + op->name, value, index);
            } else {
                Expr base = Variable::make(Int(32), op->name + ".shared_offset");
                stmt = Store::make(shared_mem_name, value, base + index);
            }
        } else {
            IRMutator::visit(op);
        }
    }

    void visit(const LetStmt *op) {
        if (in_threads) {
            IRMutator::visit(op);
            return;
        }

        Stmt body = mutate(op->body);
        Expr value = mutate(op->value);

        for (SharedAllocation &s : allocations) {
            if (expr_uses_var(s.size, op->name)) {
                s.size = simplify(Let::make(op->name, op->value, s.size));
            }
        }

        if (op->body.same_as(body) && value.same_as(op->value)) {
            stmt = op;
        } else {
            stmt = LetStmt::make(op->name, value, body);
        }
    }

    // Return index to free_spaces where 'alloc' should be coalesced. Return -1
    // if there isn't any.
    int find_best_fit(const vector<AllocGroup>& mem_allocs,
                      const vector<int>& free_spaces,
                      const SharedAllocation& alloc, int stage) {
        int free_idx = -1;

        Expr alloc_size = simplify(alloc.size);

        // We prefer to coalesce dynamic-sized allocation with a dynamic-sized one and
        // constant-sized alloc with a constant-sized one. If we can't find any free
        // space with a matching type, we pick the most-recently freed space of the
        // other type (e.g. pick constant-sized free space for a dynamic-sized allocation
        // and vice versa). We prefer the most-recently freed space as stages that are
        // close together usually have relatively similar allocation size. For
        // constant-sized allocation, we prioritize free space which size differs
        // the least with 'alloc' (can be smaller or larger; it does not really
        // matter since we take the max of the two as the new size).

        if (!is_const(alloc_size)) { // dynamic-sized alloc
            for (int i = free_spaces.size() - 1; i >= 0; --i) {
                internal_assert(free_spaces[i] >= 0 && free_spaces[i] < (int)mem_allocs.size());
                internal_assert(mem_allocs[free_spaces[i]].is_free(stage));

                if (!is_const(mem_allocs[free_spaces[i]].max_size_bytes)) {
                    return i;
                } else if (free_idx == -1) {
                    free_idx = i;
                }
            }
        } else { // constant-sized alloc
            int64_t diff = -1;
            for (int i = free_spaces.size() - 1; i >= 0; --i) {
                internal_assert(free_spaces[i] >= 0 && free_spaces[i] < (int)mem_allocs.size());
                internal_assert(mem_allocs[free_spaces[i]].is_free(stage));

                if (is_const(mem_allocs[free_spaces[i]].max_size_bytes)) {
                    Expr size = alloc_size * alloc.type.bytes();
                    Expr dist = mem_allocs[free_spaces[i]].max_size_bytes - size;
                    const int64_t *current_diff = as_const_int(simplify(dist));
                    internal_assert(current_diff != nullptr);
                    int64_t abs_diff = std::abs(*current_diff);
                    if ((free_idx == -1) || (abs_diff < diff)) {
                        diff = abs_diff;
                        free_idx = i;
                    }
                } else if (free_idx == -1) {
                    free_idx = i;
                }
            }
        }

        return free_idx;
    }

    // Given some allocations, return a vector of allocation group where each group
    // consists of a number of allocations which should be coalesced together
    // in the shared memory.
    vector<AllocGroup> allocate_funcs(vector<SharedAllocation> &allocations) {
        // Sort based on the ascending order of the min liveness stage; if equal,
        // sort based on the ascending order of the max liveness stage.
        sort(allocations.begin(), allocations.end(),
            [](const SharedAllocation &lhs, const SharedAllocation &rhs){
                if (lhs.liveness.min < rhs.liveness.min) {
                    return true;
                } else if (lhs.liveness.min == rhs.liveness.min) {
                    return lhs.liveness.max < rhs.liveness.max;
                }
                return false;
            }
        );

        vector<AllocGroup> mem_allocs;
        vector<int> free_spaces; // Contains index to free spaces in mem_allocs
        int start_idx = 0;

        for (int stage = 0; stage < barrier_stage; ++stage) {
            for (int i = start_idx; i < (int)allocations.size(); ++i) {
                if (allocations[i].liveness.min > stage) {
                    break;
                } else if (allocations[i].liveness.min == stage) { // Allocate
                    int free_idx = find_best_fit(mem_allocs, free_spaces, allocations[i], stage);
                    if (free_idx != -1) {
                        mem_allocs[free_spaces[free_idx]].insert(allocations[i]);
                        free_spaces.erase(free_spaces.begin() + free_idx);
                    } else {
                        mem_allocs.push_back(AllocGroup(allocations[i]));
                    }
                } else if (allocations[i].liveness.max == stage - 1) { // Free
                    int free_idx = -1;
                    for (int j = 0; j < (int)mem_allocs.size(); ++j) { // Find the index of the space to free
                        if (mem_allocs[j].group.back().name == allocations[i].name) {
                            free_idx = j;
                            break;
                        }
                    }
                    internal_assert(free_idx >= 0 && free_idx < (int)mem_allocs.size());
                    free_spaces.push_back(free_idx);
                    start_idx = i + 1;
                }
            }
        }

        return mem_allocs;
    }

public:
    Stmt rewrap(Stmt s) {

        if (device_api == DeviceAPI::OpenGLCompute) {

            // Individual shared allocations.
            for (SharedAllocation alloc : allocations) {
                s = Allocate::make(shared_mem_name + "_" + alloc.name,
                                   alloc.type, {alloc.size}, const_true(), s);
            }
        } else {
            // One big combined shared allocation.

            vector<AllocGroup> mem_allocs = allocate_funcs(allocations);

            // Sort the allocations by the max size in bytes of the primitive
            // types in the group. Because the type sizes are then decreasing powers of
            // two, doing this guarantees that all allocations are aligned
            // to then element type as long as the original one is aligned
            // to the widest type.
            sort(mem_allocs.begin(), mem_allocs.end(),
                [](const AllocGroup &lhs, const AllocGroup &rhs){
                    return lhs.max_type_bytes > rhs.max_type_bytes;
                }
            );

            SharedAllocation sentinel;
            sentinel.name = "sentinel";
            sentinel.type = UInt(8);
            sentinel.size = 0;
            mem_allocs.push_back(AllocGroup(sentinel));

            // Add a dummy allocation at the end to get the total size
            Expr total_size = Variable::make(Int(32), "group_" + std::to_string(mem_allocs.size()-1) + ".shared_offset");
            s = Allocate::make(shared_mem_name, UInt(8), {total_size}, const_true(), s);

            // Define an offset for each allocation. The offsets are in
            // elements, not bytes, so that the stores and loads can use
            // them directly.
            for (int i = (int)(mem_allocs.size()) - 1; i >= 0; i--) {
                Expr group_offset = Variable::make(Int(32), "group_" + std::to_string(i) + ".shared_offset");

                for (SharedAllocation &alloc : mem_allocs[i].group) {
                    int new_elem_size = alloc.type.bytes();
                    Expr offset = (group_offset / new_elem_size);
                    s = LetStmt::make(alloc.name + ".shared_offset", simplify(offset), s);
                }

                Expr offset = 0;
                if (i > 0) {
                    offset = Variable::make(Int(32), "group_" + std::to_string(i-1) + ".shared_offset");
                    int new_elem_size = mem_allocs[i].max_type_bytes;
                    offset += (((mem_allocs[i-1].max_size_bytes + new_elem_size - 1)/new_elem_size)*new_elem_size);
                }
                s = LetStmt::make("group_" + std::to_string(i) + ".shared_offset", simplify(offset), s);
            }
        }

        return s;
    }

    ExtractSharedAllocations(DeviceAPI d) : in_threads(false), barrier_stage(0), device_api(d) {}
};

class FuseGPUThreadLoopsSingleKernel : public IRMutator {
    using IRMutator::visit;
    const ExtractBlockSize &block_size;
    ExtractSharedAllocations &shared_mem;

    void visit(const For *op) {
        if (ends_with(op->name, ".__block_id_x")) {
            Stmt body = op->body;

            // This is the innermost loop over blocks.
            debug(3) << "Fusing thread block:\n" << body << "\n\n";

            NormalizeDimensionality n(block_size, op->device_api);
            body = n.mutate(body);

            debug(3) << "Normalized dimensionality:\n" << body << "\n\n";

            InjectThreadBarriers i;
            body = i.mutate(body);

            debug(3) << "Injected synchronization:\n" << body << "\n\n";

            ReplaceForWithIf f(block_size);
            body = f.mutate(body);

            debug(3) << "Replaced for with if:\n" << body << "\n\n";

            // Rewrap the whole thing in the loop over threads
            for (int i = 0; i < block_size.dimensions(); i++) {
                body = For::make("." + thread_names[i], 0, block_size.extent(i), ForType::Parallel, op->device_api, body);
            }

            // There at least needs to be a loop over __thread_id_x as a marker for codegen
            if (block_size.dimensions() == 0) {
                body = For::make(".__thread_id_x", 0, 1, ForType::Parallel, op->device_api, body);
            }

            debug(3) << "Rewrapped in for loops:\n" << body << "\n\n";

            // Add back in the shared allocations
            body = shared_mem.rewrap(body);
            debug(3) << "Add back in shared allocations:\n" << body << "\n\n";

            if (body.same_as(op->body)) {
                stmt = op;
            } else {
                stmt = For::make(op->name, op->min, op->extent, op->for_type, op->device_api, body);
            }
        } else {
            IRMutator::visit(op);
        }

    }

public:
    FuseGPUThreadLoopsSingleKernel(const ExtractBlockSize &bs,
                                   ExtractSharedAllocations &sm) :
        block_size(bs), shared_mem(sm) {}

};

class FuseGPUThreadLoops : public IRMutator {
    using IRMutator::visit;

    void visit(const For *op) {
        if (op->device_api == DeviceAPI::GLSL) {
            stmt = op;
            return;
        }

        user_assert(!(CodeGen_GPU_Dev::is_gpu_thread_var(op->name)))
            << "Loops over GPU thread variable: \"" << op->name
            << "\" is outside of any loop over a GPU block variable. "
            << "This schedule is malformed. There must be a GPU block "
            << "variable, and it must reordered to be outside all GPU "
            << "thread variables.\n";

        if (CodeGen_GPU_Dev::is_gpu_block_var(op->name)) {
            // Do the analysis of thread block size and shared memory
            // usage.
            ExtractBlockSize block_size;
            Stmt loop = Stmt(op);
            loop.accept(&block_size);

            ExtractSharedAllocations shared_mem(op->device_api);
            loop = shared_mem.mutate(loop);

            debug(3) << "Pulled out shared allocations:\n" << loop << "\n\n";

            // Mutate the inside of the kernel
            stmt = FuseGPUThreadLoopsSingleKernel(block_size, shared_mem).mutate(loop);
        } else {
            IRMutator::visit(op);
        }
    }
};

class ZeroGPULoopMins : public IRMutator {
    bool in_non_glsl_gpu;
    using IRMutator::visit;

    void visit(const For *op) {
        bool old_in_non_glsl_gpu = in_non_glsl_gpu;

        in_non_glsl_gpu = (in_non_glsl_gpu && op->device_api == DeviceAPI::Parent) ||
          (op->device_api == DeviceAPI::CUDA) || (op->device_api == DeviceAPI::OpenCL) ||
          (op->device_api == DeviceAPI::Metal);

        IRMutator::visit(op);
        if (CodeGen_GPU_Dev::is_gpu_var(op->name) && !is_zero(op->min)) {
            op = stmt.as<For>();
            internal_assert(op);
            Expr adjusted = Variable::make(Int(32), op->name) + op->min;
            Stmt body = substitute(op->name, adjusted, op->body);
            stmt = For::make(op->name, 0, op->extent, op->for_type, op->device_api, body);
        }

        in_non_glsl_gpu = old_in_non_glsl_gpu;
    }

public:
    ZeroGPULoopMins() : in_non_glsl_gpu(false) { }
};

class ValidateGPULoopNesting : public IRVisitor {
    int gpu_block_depth = 0, gpu_thread_depth = 0;
    string innermost_block_var, innermost_thread_var;

    using IRVisitor::visit;

    void visit(const For *op) {
        string old_innermost_block_var  = innermost_block_var;
        string old_innermost_thread_var = innermost_thread_var;
        int old_gpu_block_depth  = gpu_block_depth;
        int old_gpu_thread_depth = gpu_thread_depth;

        for (int i = 1; i <= 4; i++) {
            if (ends_with(op->name, block_names[4-i])) {
                user_assert(i > gpu_block_depth)
                    << "Invalid schedule: Loop over " << op->name
                    << " cannot be inside of loop over " << innermost_block_var << "\n";
                user_assert(gpu_thread_depth == 0)
                    << "Invalid schedule: Loop over " << op->name
                    << " cannot be inside of loop over " << innermost_thread_var << "\n";
                innermost_block_var = op->name;
                gpu_block_depth = i;
            }
            if (ends_with(op->name, thread_names[4-i])) {
                user_assert(i > gpu_thread_depth)
                    << "Invalid schedule: Loop over " << op->name
                    << " cannot be inside of loop over " << innermost_thread_var << "\n";
                user_assert(gpu_block_depth > 0)
                    << "Invalid schedule: Loop over " << op->name
                    << " must be inside a loop over gpu blocks\n";
                innermost_thread_var = op->name;
                gpu_thread_depth = i;
            }
        }
        IRVisitor::visit(op);

        innermost_block_var  = old_innermost_block_var;
        innermost_thread_var = old_innermost_thread_var;
        gpu_block_depth  = old_gpu_block_depth;
        gpu_thread_depth = old_gpu_thread_depth;
    }
};

// Also used by InjectImageIntrinsics
Stmt zero_gpu_loop_mins(Stmt s) {
    return ZeroGPULoopMins().mutate(s);
}

Stmt fuse_gpu_thread_loops(Stmt s) {
    ValidateGPULoopNesting validate;
    s.accept(&validate);
    s = FuseGPUThreadLoops().mutate(s);
    s = ZeroGPULoopMins().mutate(s);
    return s;
}

}
}<|MERGE_RESOLUTION|>--- conflicted
+++ resolved
@@ -303,13 +303,7 @@
 
     vector<SharedAllocation> allocations;
 
-<<<<<<< HEAD
-    Scope<Interval> scope;
-
     map<string, IntInterval> shared;
-=======
-    set<string> shared;
->>>>>>> d5a2039c
 
     bool in_threads;
 
