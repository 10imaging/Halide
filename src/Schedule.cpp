--- conflicted
+++ resolved
@@ -127,11 +127,7 @@
     LoopLevel store_level, compute_level;
     std::vector<StorageDim> storage_dims;
     std::vector<Bound> bounds;
-<<<<<<< HEAD
-    std::vector<PrefetchDirective> prefetches;
     std::vector<Bound> estimates;
-=======
->>>>>>> d0724682
     std::map<std::string, IntrusivePtr<Internal::FunctionContents>> wrappers;
     bool memoized;
 
@@ -142,6 +138,20 @@
     // Pass an IRMutator through to all Exprs referenced in the FuncScheduleContents
     void mutate(IRMutator *mutator) {
         for (Bound &b : bounds) {
+            if (b.min.defined()) {
+                b.min = mutator->mutate(b.min);
+            }
+            if (b.extent.defined()) {
+                b.extent = mutator->mutate(b.extent);
+            }
+            if (b.modulus.defined()) {
+                b.modulus = mutator->mutate(b.modulus);
+            }
+            if (b.remainder.defined()) {
+                b.remainder = mutator->mutate(b.remainder);
+            }
+        }
+        for (Bound &b : estimates) {
             if (b.min.defined()) {
                 b.min = mutator->mutate(b.min);
             }
@@ -203,14 +213,6 @@
                 p.offset = mutator->mutate(p.offset);
             }
         }
-        for (Bound &b : estimates) {
-            if (b.min.defined()) {
-                b.min = mutator->mutate(b.min);
-            }
-            if (b.extent.defined()) {
-                b.extent = mutator->mutate(b.extent);
-            }
-        }
     }
 };
 
@@ -236,11 +238,7 @@
     copy.contents->compute_level = contents->compute_level;
     copy.contents->storage_dims = contents->storage_dims;
     copy.contents->bounds = contents->bounds;
-<<<<<<< HEAD
-    copy.contents->prefetches = contents->prefetches;
     copy.contents->estimates = contents->estimates;
-=======
->>>>>>> d0724682
     copy.contents->memoized = contents->memoized;
 
     // Deep-copy wrapper functions. If function has already been deep-copied before,
@@ -283,6 +281,14 @@
     return contents->bounds;
 }
 
+std::vector<Bound> &FuncSchedule::estimates() {
+    return contents->estimates;
+}
+
+const std::vector<Bound> &FuncSchedule::estimates() const {
+    return contents->estimates;
+}
+
 std::map<std::string, IntrusivePtr<Internal::FunctionContents>> &FuncSchedule::wrappers() {
     return contents->wrappers;
 }
@@ -335,20 +341,22 @@
             b.remainder.accept(visitor);
         }
     }
-}
-
-<<<<<<< HEAD
-std::vector<Bound> &Schedule::estimates() {
-    return contents->estimates;
-}
-
-const std::vector<Bound> &Schedule::estimates() const {
-    return contents->estimates;
-}
-
-std::vector<ReductionVariable> &Schedule::rvars() {
-    return contents->rvars;
-=======
+    for (const Bound &b : estimates()) {
+        if (b.min.defined()) {
+            b.min.accept(visitor);
+        }
+        if (b.extent.defined()) {
+            b.extent.accept(visitor);
+        }
+        if (b.modulus.defined()) {
+            b.modulus.accept(visitor);
+        }
+        if (b.remainder.defined()) {
+            b.remainder.accept(visitor);
+        }
+    }
+}
+
 void FuncSchedule::mutate(IRMutator *mutator) {
     if (contents.defined()) {
         contents->mutate(mutator);
@@ -376,7 +384,6 @@
 
 bool StageSchedule::touched() const {
     return contents->touched;
->>>>>>> d0724682
 }
 
 std::vector<ReductionVariable> &StageSchedule::rvars() {
@@ -438,14 +445,6 @@
             p.offset.accept(visitor);
         }
     }
-    for (const Bound &b : estimates()) {
-        if (b.min.defined()) {
-            b.min.accept(visitor);
-        }
-        if (b.extent.defined()) {
-            b.extent.accept(visitor);
-        }
-    }
 }
 
 void StageSchedule::mutate(IRMutator *mutator) {
