--- conflicted
+++ resolved
@@ -716,22 +716,10 @@
 }
 
 namespace {
-Stmt make_block(Stmt a, Stmt b = Stmt(), Stmt c = Stmt()) {
-    std::vector<Stmt> s;
-    if (a.defined()) s.push_back(a);
-    if (b.defined()) s.push_back(b);
-    if (c.defined()) s.push_back(c);
-    return Block::make(s);
-}
-
     template<typename T, typename A>
     void mutate_operator(IRFilter *mutator, const T *op, const A op_a, Stmt *stmt) {
         Stmt a = mutator->mutate(op_a);
-<<<<<<< HEAD
-        *stmt = make_block(a);
-=======
         *stmt = a;
->>>>>>> 5dc15c4e
     }
     template<typename T, typename A, typename B>
     void mutate_operator(IRFilter *mutator, const T *op, const A op_a, const B op_b, Stmt *stmt) {
@@ -744,11 +732,7 @@
         Stmt a = mutator->mutate(op_a);
         Stmt b = mutator->mutate(op_b);
         Stmt c = mutator->mutate(op_c);
-<<<<<<< HEAD
-        *stmt = make_block(a, b, c);
-=======
         *stmt = make_block(make_block(a, b), c);
->>>>>>> 5dc15c4e
     }
 }
 
