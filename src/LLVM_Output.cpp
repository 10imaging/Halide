--- conflicted
+++ resolved
@@ -25,137 +25,6 @@
 
     return raw_out;
 }
-
-<<<<<<< HEAD
-namespace Internal {
-
-bool get_md_bool(LLVMMDNodeArgumentType value, bool &result) {
-    #if LLVM_VERSION < 36 || defined(WITH_NATIVE_CLIENT)
-    llvm::ConstantInt *c = llvm::cast<llvm::ConstantInt>(value);
-    #else
-    llvm::ConstantAsMetadata *cam = llvm::cast<llvm::ConstantAsMetadata>(value);
-    llvm::ConstantInt *c = llvm::cast<llvm::ConstantInt>(cam->getValue());
-    #endif
-    if (c) {
-        result = !c->isZero();
-        return true;
-    }
-    return false;
-}
-
-bool get_md_string(LLVMMDNodeArgumentType value, std::string &result) {
-    #if LLVM_VERSION < 36
-    if (llvm::dyn_cast<llvm::ConstantAggregateZero>(value)) {
-        result = "";
-        return true;
-    }
-    llvm::ConstantDataArray *c = llvm::cast<llvm::ConstantDataArray>(value);
-    if (c) {
-        result = c->getAsCString();
-        return true;
-    }
-    #else
-    llvm::MDString *c = llvm::dyn_cast<llvm::MDString>(value);
-    if (c) {
-        result = c->getString();
-        return true;
-    }
-    #endif
-    return false;
-}
-
-}  // namespace Internal
-
-void get_target_options(const llvm::Module &module, llvm::TargetOptions &options, std::string &mcpu, std::string &mattrs) {
-    bool use_soft_float_abi = false;
-    Internal::get_md_bool(module.getModuleFlag("halide_use_soft_float_abi"), use_soft_float_abi);
-    Internal::get_md_string(module.getModuleFlag("halide_mcpu"), mcpu);
-    Internal::get_md_string(module.getModuleFlag("halide_mattrs"), mattrs);
-
-    options = llvm::TargetOptions();
-    options.LessPreciseFPMADOption = true;
-    options.AllowFPOpFusion = llvm::FPOpFusion::Fast;
-    options.UnsafeFPMath = true;
-    options.NoInfsFPMath = true;
-    options.NoNaNsFPMath = true;
-    options.HonorSignDependentRoundingFPMathOption = false;
-    #if LLVM_VERSION < 37
-    options.NoFramePointerElim = false;
-    options.UseSoftFloat = false;
-    #endif
-    options.NoZerosInBSS = false;
-    options.GuaranteedTailCallOpt = false;
-    #if LLVM_VERSION < 37
-    options.DisableTailCalls = false;
-    #endif
-    options.StackAlignmentOverride = 0;
-    #if LLVM_VERSION < 37
-    options.TrapFuncName = "";
-    #endif
-    options.FunctionSections = true;
-    #ifdef WITH_NATIVE_CLIENT
-    options.UseInitArray = true;
-    #else
-    options.UseInitArray = false;
-    #endif
-    options.FloatABIType =
-        use_soft_float_abi ? llvm::FloatABI::Soft : llvm::FloatABI::Hard;
-}
-
-
-void clone_target_options(const llvm::Module &from, llvm::Module &to) {
-    to.setTargetTriple(from.getTargetTriple());
-
-    llvm::LLVMContext &context = to.getContext();
-
-    bool use_soft_float_abi = false;
-    if (Internal::get_md_bool(from.getModuleFlag("halide_use_soft_float_abi"), use_soft_float_abi))
-        to.addModuleFlag(llvm::Module::Warning, "halide_use_soft_float_abi", use_soft_float_abi ? 1 : 0);
-
-    std::string mcpu;
-    if (Internal::get_md_string(from.getModuleFlag("halide_mcpu"), mcpu)) {
-        #if LLVM_VERSION < 36
-        to.addModuleFlag(llvm::Module::Warning, "halide_mcpu", llvm::ConstantDataArray::getString(context, mcpu));
-        #else
-        to.addModuleFlag(llvm::Module::Warning, "halide_mcpu", llvm::MDString::get(context, mcpu));
-        #endif
-    }
-
-    std::string mattrs;
-    if (Internal::get_md_string(from.getModuleFlag("halide_mattrs"), mattrs)) {
-        #if LLVM_VERSION < 36
-        to.addModuleFlag(llvm::Module::Warning, "halide_mattrs", llvm::ConstantDataArray::getString(context, mattrs));
-        #else
-        to.addModuleFlag(llvm::Module::Warning, "halide_mattrs", llvm::MDString::get(context, mattrs));
-        #endif
-    }
-}
-
-
-llvm::TargetMachine *get_target_machine(const llvm::Module &module) {
-    std::string error_string;
-
-    const llvm::Target *target = llvm::TargetRegistry::lookupTarget(module.getTargetTriple(), error_string);
-    if (!target) {
-        std::cout << error_string << std::endl;
-        llvm::TargetRegistry::printRegisteredTargetsForVersion();
-    }
-    internal_assert(target) << "Could not create target for " << module.getTargetTriple() << "\n";
-
-    llvm::TargetOptions options;
-    std::string mcpu = "";
-    std::string mattrs = "";
-    get_target_options(module, options, mcpu, mattrs);
-
-    return target->createTargetMachine(module.getTargetTriple(),
-                                       mcpu, mattrs,
-                                       options,
-                                       llvm::Reloc::PIC_,
-                                       llvm::CodeModel::Default,
-                                       llvm::CodeGenOpt::Aggressive);
-}
-=======
->>>>>>> c3ef7813
 
 #if LLVM_VERSION < 37
 void emit_legacy(llvm::Module &module, llvm::raw_ostream& raw_out, llvm::TargetMachine::CodeGenFileType file_type) {
