#include <sstream>

#include "CodeGen_GPU_Host.h"
#include "CodeGen_PTX_Dev.h"
#include "CodeGen_OpenCL_Dev.h"
#include "CodeGen_OpenGL_Dev.h"
#include "CodeGen_SPIR_Dev.h"
#include "IROperator.h"
#include "IRPrinter.h"
#include "Debug.h"
#include "CodeGen_Internal.h"
#include "Util.h"
#include "Bounds.h"
#include "Simplify.h"

#ifdef _MSC_VER
// TODO: This is untested
#define NOMINMAX
#include <windows.h>
static bool have_symbol(const char *s) {
    return GetProcAddress(GetModuleHandle(NULL), s) != NULL;
}
#else
#include <dlfcn.h>
static bool have_symbol(const char *s) {
    return dlsym(NULL, s) != NULL;
}
#endif

namespace Halide {
namespace Internal {

extern "C" { typedef struct CUctx_st *CUcontext; }

// A single global cuda context to share between jitted functions
int (*cuCtxDestroy)(CUctx_st *) = 0;
struct SharedCudaContext {
    CUctx_st *ptr;

    // Will be created on first use by a jitted kernel that uses it
    SharedCudaContext() : ptr(0) {
    }

    // Freed on program exit
    ~SharedCudaContext() {
        debug(1) << "Cleaning up cuda context: " << ptr << ", " << cuCtxDestroy << "\n";
        if (ptr && cuCtxDestroy) {
            (*cuCtxDestroy)(ptr);
            ptr = 0;
        }
    }
} cuda_ctx;

// A single global OpenCL context and command queue to share among modules.
void * cl_ctx = 0;
void * cl_q = 0;

using std::vector;
using std::string;
using std::map;

using namespace llvm;


// Sniff the contents of a kernel to extracts the bounds of all the
// thread indices (so we know how many threads to launch), and the max
// size of each allocation (so we know how much local and shared
// memory to allocate).
class ExtractBounds : public IRVisitor {
public:

    Expr thread_extent[4];
    Expr block_extent[4];
    map<string, Expr> shared_allocations;
    map<string, Expr> local_allocations;

    ExtractBounds(Stmt s) : inside_thread(false) {
        s.accept(this);
        for (int i = 0; i < 4; i++) {
            if (!thread_extent[i].defined()) {
                thread_extent[i] = 1;
            } else {
                thread_extent[i] = simplify(thread_extent[i]);
            }
            if (!block_extent[i].defined()) {
                block_extent[i] = 1;
            } else {
                block_extent[i] = simplify(block_extent[i]);
            }
        }
    }

private:

    bool inside_thread;
    Scope<Interval> scope;

    using IRVisitor::visit;

    Expr unify(Expr a, Expr b) {
        if (!a.defined()) return b;
        if (!b.defined()) return a;
        return Halide::max(a, b);
    }

    void visit(const For *loop) {
        // What's the largest the extent could be?
        Expr max_extent = bounds_of_expr_in_scope(loop->extent, scope).max;

        bool old_inside_thread = inside_thread;

        if (ends_with(loop->name, ".threadidx")) {
            thread_extent[0] = unify(thread_extent[0], max_extent);
            inside_thread = true;
        } else if (ends_with(loop->name, ".threadidy")) {
            thread_extent[1] = unify(thread_extent[1], max_extent);
            inside_thread = true;
        } else if (ends_with(loop->name, ".threadidz")) {
            thread_extent[2] = unify(thread_extent[2], max_extent);
            inside_thread = true;
        } else if (ends_with(loop->name, ".threadidw")) {
            thread_extent[3] = unify(thread_extent[3], max_extent);
            inside_thread = true;
        } else if (ends_with(loop->name, ".blockidx")) {
            block_extent[0] = unify(block_extent[0], max_extent);
        } else if (ends_with(loop->name, ".blockidy")) {
            block_extent[1] = unify(block_extent[1], max_extent);
        } else if (ends_with(loop->name, ".blockidz")) {
            block_extent[2] = unify(block_extent[2], max_extent);
        } else if (ends_with(loop->name, ".blockidw")) {
            block_extent[3] = unify(block_extent[3], max_extent);
        }

        // What's the largest the loop variable could be?
        Expr max_loop = bounds_of_expr_in_scope(loop->min + loop->extent - 1, scope).max;
        Expr min_loop = bounds_of_expr_in_scope(loop->min, scope).min;

        scope.push(loop->name, Interval(min_loop, max_loop));

        // Recurse into the loop body
        loop->body.accept(this);

        scope.pop(loop->name);

        inside_thread = old_inside_thread;
    }

    void visit(const LetStmt *let) {
        Interval bounds = bounds_of_expr_in_scope(let->value, scope);
        scope.push(let->name, bounds);
        let->body.accept(this);
        scope.pop(let->name);
    }

    void visit(const Allocate *allocate) {
        map<string, Expr> &table = inside_thread ? local_allocations : shared_allocations;

        // We should only encounter each allocate once
        internal_assert(table.find(allocate->name) == table.end());

        Expr size;
        if (allocate->extents.size() == 0) {
            size = 1;
        } else {
            size = allocate->extents[0];
            // TODO: worry about overflow
            for (size_t i = 1; i < allocate->extents.size(); i++) {
                size *= allocate->extents[i];
            }
            size = simplify(size);
        }

        // What's the largest this allocation could be (in bytes)?
        Expr elements = bounds_of_expr_in_scope(size, scope).max;
        int bytes_per_element = allocate->type.bits/8;
        table[allocate->name] = simplify(elements * bytes_per_element);

        allocate->body.accept(this);
    }
};

// Is a buffer ever used on the host? Used on the device? Determines
// whether we need to allocate memory for each. (TODO: consider
// debug_to_file on host of a buffer only used on device)
class WhereIsBufferUsed : public IRVisitor {
public:
    string buf;
    bool used_on_host, used_on_device,
        written_on_host, read_on_host,
        written_on_device, read_on_device,
        has_buffer_defined;
    WhereIsBufferUsed(string b) : buf(b),
                                  used_on_host(false),
                                  used_on_device(false),
                                  written_on_host(false),
                                  read_on_host(false),
                                  written_on_device(false),
                                  read_on_device(false),
                                  in_device_code(false) {}


private:
    bool in_device_code;

    using IRVisitor::visit;

    void visit(const For *op) {
        if (CodeGen_GPU_Dev::is_gpu_var(op->name)) {
            op->min.accept(this);
            op->extent.accept(this);
            bool old_in_device = in_device_code;
            in_device_code = true;
            op->body.accept(this);
            in_device_code = old_in_device;
        } else {
            IRVisitor::visit(op);
        }
    }

    void visit(const Load *op) {
        read_access(op->name);
        IRVisitor::visit(op);
    }

    void visit(const Store *op) {
        write_access(op->name);
        IRVisitor::visit(op);
    }

    void read_access(const string &name) {
        if (name == buf) {
            if (in_device_code) {
                used_on_device = true;
                read_on_device = true;
            } else {
                used_on_host = true;
                read_on_host = true;
            }
        }
    }

    void write_access(const string &name) {
        if (name == buf) {
            if (in_device_code) {
                used_on_device = true;
                written_on_device = true;
            } else {
                used_on_host = true;
                written_on_host = true;
            }
        }
    }

    void visit(const Call *op) {
        if (op->call_type == Call::Intrinsic && op->name == Call::glsl_texture_load) {
            internal_assert(op->args.size() == 5);
            internal_assert(op->args[0].as<StringImm>());
            string bufname = op->args[0].as<StringImm>()->value;
            read_access(bufname);
        } else if (op->call_type == Call::Intrinsic && op->name == Call::glsl_texture_store) {
            internal_assert(op->args.size() == 6);
            internal_assert(op->args[0].as<StringImm>());
            string bufname = op->args[0].as<StringImm>()->value;
            write_access(bufname);
        }
        IRVisitor::visit(op);
    }
};


class GPU_Host_Closure : public Halide::Internal::Closure {
public:
    static GPU_Host_Closure make(Stmt s, const std::string &lv, bool skip_gpu_loops=false) {
        GPU_Host_Closure c;
        c.skip_gpu_loops = skip_gpu_loops;
        c.ignore.push(lv, 0);
        s.accept(&c);
        return c;
    }

    vector<Argument> arguments();

protected:
    using Internal::Closure::visit;

    void visit(const For *op);

    void visit(const Call *op) {
        if (op->call_type == Call::Intrinsic &&
            (op->name == Call::glsl_texture_load ||
             op->name == Call::glsl_texture_store)) {
            internal_assert(op->args[0].as<StringImm>());
            string bufname = op->args[0].as<StringImm>()->value;
            BufferRef &ref = buffers[bufname];
            ref.type = op->type;

            if (op->name == Call::glsl_texture_load) {
                ref.read = true;
            } else if (op->name == Call::glsl_texture_store) {
                ref.write = true;
            }

            // The Func's name and the associated .buffer are mentioned in the
            // argument lists, but don't treat them as free variables.
            ignore.push(bufname, 0);
            ignore.push(bufname + ".buffer", 0);
            Internal::Closure::visit(op);
            ignore.pop(bufname + ".buffer");
            ignore.pop(bufname);
        } else {
            Internal::Closure::visit(op);
        }
    }

    bool skip_gpu_loops;
};

vector<Argument> GPU_Host_Closure::arguments() {
    vector<Argument> res;
    for (map<string, Type>::const_iterator iter = vars.begin(); iter != vars.end(); ++iter) {
        debug(2) << "var: " << iter->first << "\n";
        res.push_back(Argument(iter->first, false, iter->second));
    }
    for (map<string, BufferRef>::const_iterator iter = buffers.begin(); iter != buffers.end(); ++iter) {
        debug(2) << "buffer: " << iter->first;
        if (iter->second.read) debug(2) << " (read)";
        if (iter->second.write) debug(2) << " (write)";
        debug(2) << "\n";

        Argument arg(iter->first, true, iter->second.type);
        arg.read = iter->second.read;
        arg.write = iter->second.write;
        res.push_back(arg);
    }
    return res;
}


void GPU_Host_Closure::visit(const For *loop) {
    if (skip_gpu_loops &&
        CodeGen_GPU_Dev::is_gpu_var(loop->name)) {
        return;
    }
    Internal::Closure::visit(loop);
}


template<typename CodeGen_CPU>
bool CodeGen_GPU_Host<CodeGen_CPU>::lib_cuda_linked = false;

template<typename CodeGen_CPU>
CodeGen_GPU_Host<CodeGen_CPU>::CodeGen_GPU_Host(Target target) :
    CodeGen_CPU(target),
    dev_malloc_fn(NULL),
    dev_free_fn(NULL),
    copy_to_dev_fn(NULL),
    copy_to_host_fn(NULL),
    dev_run_fn(NULL),
    dev_sync_fn(NULL),
    cgdev(make_dev(target)) {
}

template<typename CodeGen_CPU>
CodeGen_GPU_Dev* CodeGen_GPU_Host<CodeGen_CPU>::make_dev(Target t)
{
    if (t.features & Target::CUDA) {
        debug(1) << "Constructing CUDA device codegen\n";
        return new CodeGen_PTX_Dev(t);
    } else if (t.features & Target::SPIR64) {
        debug(1) << "Constructing SPIR64 device codegen\n";
        return new CodeGen_SPIR_Dev(t, 64);
    } else if (t.features & Target::SPIR) {
        debug(1) << "Constructing SPIR device codegen\n";
        return new CodeGen_SPIR_Dev(t, 32);
    } else if (t.features & Target::OpenCL) {
        debug(1) << "Constructing OpenCL device codegen\n";
<<<<<<< HEAD
        return new CodeGen_OpenCL_Dev();
    } else if (t.features & Target::OpenGL) {
        debug(1) << "Constructing OpenGL device codegen\n";
        return new CodeGen_OpenGL_Dev();
=======
        return new CodeGen_OpenCL_Dev(t);
>>>>>>> f16d4409
    } else {
        internal_error << "Requested unknown GPU target: " << t.to_string() << "\n";
        return NULL;
    }
}

template<typename CodeGen_CPU>
CodeGen_GPU_Host<CodeGen_CPU>::~CodeGen_GPU_Host() {
    delete cgdev;
}

template<typename CodeGen_CPU>
void CodeGen_GPU_Host<CodeGen_CPU>::compile(Stmt stmt, string name,
                                            const vector<Argument> &args,
                                            const vector<Buffer> &images_to_embed) {

    init_module();

    // also set up the child codegenerator - this is set up once per
    // PTX_Host::compile, and reused across multiple PTX_Dev::compile
    // invocations for different kernels.
    cgdev->init_module();

    module = get_initial_module_for_target(target, context);

    // grab runtime helper functions
    dev_malloc_fn = module->getFunction("halide_dev_malloc");
    internal_assert(dev_malloc_fn) << "Could not find halide_dev_malloc in module\n";

    dev_free_fn = module->getFunction("halide_dev_free");
    internal_assert(dev_free_fn) << "Could not find halide_dev_free in module\n";

    copy_to_host_fn = module->getFunction("halide_copy_to_host");
    internal_assert(copy_to_host_fn) << "Could not find halide_copy_to_host in module\n";

    copy_to_dev_fn = module->getFunction("halide_copy_to_dev");
    internal_assert(copy_to_dev_fn) << "Could not find halide_copy_to_dev in module\n";

    dev_run_fn = module->getFunction("halide_dev_run");
    internal_assert(dev_run_fn) << "Could not find halide_dev_run in module\n";

    dev_sync_fn = module->getFunction("halide_dev_sync");
    internal_assert(dev_sync_fn) << "Could not find halide_dev_sync in module\n";

    // Fix the target triple
    debug(1) << "Target triple of initial module: " << module->getTargetTriple() << "\n";

    llvm::Triple triple = CodeGen_CPU::get_target_triple();
    module->setTargetTriple(triple.str());

    debug(1) << "Target triple of initial module: " << module->getTargetTriple() << "\n";


    // Pass to the generic codegen
    CodeGen::compile(stmt, name, args, images_to_embed);

    // Unset constant flag for embedded image global variables
    for (size_t i = 0; i < images_to_embed.size(); i++) {
        string name = images_to_embed[i].name();
        GlobalVariable *global = module->getNamedGlobal(name + ".buffer");
        global->setConstant(false);
    }

    std::vector<char> kernel_src = cgdev->compile_to_src();

    Value *kernel_src_ptr = CodeGen_CPU::create_constant_binary_blob(kernel_src, "halide_kernel_src");

    // Jump to the start of the function and insert a call to halide_init_kernels
    builder->SetInsertPoint(function->getEntryBlock().getFirstInsertionPt());
    Value *user_context = get_user_context();
    Value *kernel_size = ConstantInt::get(i32, kernel_src.size());
    Value *init = module->getFunction("halide_init_kernels");
    internal_assert(init) << "Could not find function halide_init_kernels in initial module\n";
    Value *state = builder->CreateCall4(init, user_context,
                                        builder->CreateLoad(get_module_state()),
                                        kernel_src_ptr, kernel_size);
    builder->CreateStore(state, get_module_state());

    // Optimize the module
    CodeGen::optimize_module();
}

template<typename CodeGen_CPU>
void CodeGen_GPU_Host<CodeGen_CPU>::jit_init(ExecutionEngine *ee, Module *module) {

    // Make sure extern cuda calls inside the module point to the
    // right things. If cuda is already linked in we should be
    // fine. If not we need to tell llvm to load it.
    if (target.features & Target::CUDA && !lib_cuda_linked) {
        // First check if libCuda has already been linked
        // in. If so we shouldn't need to set any mappings.
        if (have_symbol("cuInit")) {
            debug(1) << "This program was linked to cuda already\n";
        } else {
            debug(1) << "Looking for cuda shared library...\n";
            string error;
            llvm::sys::DynamicLibrary::LoadLibraryPermanently("libcuda.so", &error);
            if (!error.empty()) {
                error.clear();
                llvm::sys::DynamicLibrary::LoadLibraryPermanently("libcuda.dylib", &error);
            }
            if (!error.empty()) {
                error.clear();
                llvm::sys::DynamicLibrary::LoadLibraryPermanently("/Library/Frameworks/CUDA.framework/CUDA", &error);
            }
            if (!error.empty()) {
                error.clear();
                llvm::sys::DynamicLibrary::LoadLibraryPermanently("nvcuda.dll", &error);
            }
            user_assert(error.empty()) << "Could not find libcuda.so, libcuda.dylib, or nvcuda.dll\n";
        }
        lib_cuda_linked = true;

        // Now dig out cuCtxDestroy_v2 so that we can clean up the
        // shared context at termination
        void *ptr = llvm::sys::DynamicLibrary::SearchForAddressOfSymbol("cuCtxDestroy_v2");
        internal_assert(ptr) << "Could not find cuCtxDestroy_v2 in cuda library\n";

        cuCtxDestroy = reinterpret_bits<int (*)(CUctx_st *)>(ptr);

    } else if (target.features & Target::OpenCL) {
        // First check if libOpenCL has already been linked
        // in. If so we shouldn't need to set any mappings.
        if (have_symbol("clCreateContext")) {
            debug(1) << "This program was linked to OpenCL already\n";
        } else {
            debug(1) << "Looking for OpenCL shared library...\n";
            string error;
            llvm::sys::DynamicLibrary::LoadLibraryPermanently("libOpenCL.so", &error);
            if (!error.empty()) {
                error.clear();
                llvm::sys::DynamicLibrary::LoadLibraryPermanently("/System/Library/Frameworks/OpenCL.framework/OpenCL", &error);
            }
            if (!error.empty()) {
                error.clear();
                llvm::sys::DynamicLibrary::LoadLibraryPermanently("opencl.dll", &error); // TODO: test on Windows
            }
            user_assert(error.empty()) << "Could not find libopencl.so, OpenCL.framework, or opencl.dll\n";
        }
    } else if (target.features & Target::OpenGL) {
        if (target.os == Target::Linux) {
            if (have_symbol("glXGetCurrentContext") && have_symbol("glDeleteTextures")) {
                debug(1) << "OpenGL support code already linked in...\n";
            } else {
                debug(1) << "Looking for OpenGL support code...\n";
                string error;
                llvm::sys::DynamicLibrary::LoadLibraryPermanently("libGL.so.1", &error);
                user_assert(error.empty()) << "Could not find libGL.so\n";
                llvm::sys::DynamicLibrary::LoadLibraryPermanently("libX11.so", &error);
                user_assert(error.empty()) << "Could not find libX11.so\n";
            }
        } else if (target.os == Target::OSX) {
            if (have_symbol("aglCreateContext") && have_symbol("glDeleteTextures")) {
                debug(1) << "OpenGL support code already linked in...\n";
            } else {
                debug(1) << "Looking for OpenGL support code...\n";
                string error;
                llvm::sys::DynamicLibrary::LoadLibraryPermanently("/System/Library/Frameworks/AGL.framework/AGL", &error);
                user_assert(error.empty()) << "Could not find AGL.framework\n";
                llvm::sys::DynamicLibrary::LoadLibraryPermanently("/System/Library/Frameworks/OpenGL.framework/OpenGL", &error);
                user_assert(error.empty()) << "Could not find OpenGL.framework\n";
            }
        } else {
            internal_error << "JIT support for OpenGL on anything other than linux or OS X not yet implemented\n";
        }
    }
}

template<typename CodeGen_CPU>
void CodeGen_GPU_Host<CodeGen_CPU>::jit_finalize(ExecutionEngine *ee, Module *module, vector<void (*)()> *cleanup_routines) {
    if (target.features & Target::CUDA) {
        // Remap the cuda_ctx of PTX host modules to a shared location for all instances.
        // CUDA behaves much better when you don't initialize >2 contexts.
        llvm::Function *fn = module->getFunction("halide_set_cuda_context");
        internal_assert(fn) << "Could not find halide_set_cuda_context in module\n";
        void *f = ee->getPointerToFunction(fn);
        internal_assert(f) << "Could not find compiled form of halide_set_cuda_context in module\n";
        void (*set_cuda_context)(CUcontext *) =
            reinterpret_bits<void (*)(CUcontext *)>(f);
        set_cuda_context(&cuda_ctx.ptr);

        // When the module dies, we need to call halide_release
        fn = module->getFunction("halide_release");
        internal_assert(fn) << "Could not find halide_release in module\n";
        f = ee->getPointerToFunction(fn);
        internal_assert(f) << "Could not find compiled form of halide_release in module\n";
        void (*cleanup_routine)() =
            reinterpret_bits<void (*)()>(f);
        cleanup_routines->push_back(cleanup_routine);
    } else if (target.features & Target::OpenCL) {
        // Share the same cl_ctx, cl_q across all OpenCL modules.
        llvm::Function *fn = module->getFunction("halide_set_cl_context");
        internal_assert(fn) << "Could not find halide_set_cl_context in module\n";
        void *f = ee->getPointerToFunction(fn);
        internal_assert(f) << "Could not find compiled form of halide_set_cl_context in module\n";
        void (*set_cl_context)(void **, void **) =
            reinterpret_bits<void (*)(void **, void **)>(f);
        set_cl_context(&cl_ctx, &cl_q);

        // When the module dies, we need to call halide_release
        fn = module->getFunction("halide_release");
        internal_assert(fn) << "Could not find halide_release in module\n";
        f = ee->getPointerToFunction(fn);
        internal_assert(f) << "Could not find compiled form of halide_release in module\n";
        void (*cleanup_routine)() =
            reinterpret_bits<void (*)()>(f);
        cleanup_routines->push_back(cleanup_routine);
    } else if (target.features & Target::OpenGL) {
        llvm::Function *fn = module->getFunction("halide_release");
        internal_assert(fn) << "Could not find halide_release in module\n";
        void *f = ee->getPointerToFunction(fn);
        internal_assert(f) << "Could not find compiled form of halide_release in module\n";
        void (*cleanup_routine)() =
            reinterpret_bits<void (*)()>(f);
        cleanup_routines->push_back(cleanup_routine);
    }
}

template<typename CodeGen_CPU>
void CodeGen_GPU_Host<CodeGen_CPU>::visit(const For *loop) {
    if (CodeGen_GPU_Dev::is_gpu_var(loop->name)) {
        debug(2) << "Kernel launch: " << loop->name << "\n";

        // compute kernel launch bounds
        ExtractBounds bounds(loop);

        Expr n_tid_x   = bounds.thread_extent[0];
        Expr n_tid_y   = bounds.thread_extent[1];
        Expr n_tid_z   = bounds.thread_extent[2];
        Expr n_tid_w   = bounds.thread_extent[3];
        Expr n_blkid_x = bounds.block_extent[0];
        Expr n_blkid_y = bounds.block_extent[1];
        Expr n_blkid_z = bounds.block_extent[2];
        Expr n_blkid_w = bounds.block_extent[3];
        debug(2) << "Kernel bounds: ("
               << n_tid_x << ", " << n_tid_y << ", " << n_tid_z << ", " << n_tid_w << ") threads, ("
               << n_blkid_x << ", " << n_blkid_y << ", " << n_blkid_z << ", " << n_blkid_w << ") blocks\n";

        // compute a closure over the state passed into the kernel
        GPU_Host_Closure c = GPU_Host_Closure::make(loop, loop->name);

        // Note that we currently do nothing with the thread-local
        // allocations found. Currently we only handle const-sized
        // ones, and we handle those by generating allocas at the top
        // of the device kernel.

        // Compute and pass in offsets into shared memory for all the internal allocations
        Expr n_threads = n_tid_x * n_tid_y * n_tid_z * n_tid_w;
        Value *shared_mem_size = ConstantInt::get(i32, 0);
        vector<string> shared_mem_allocations;
        for (map<string, Expr>::iterator iter = bounds.shared_allocations.begin();
             iter != bounds.shared_allocations.end(); ++iter) {

            // TODO: Might offsets into shared memory need to be
            // aligned? What if it's OpenCL and the kernel does vector
            // loads?
            debug(2) << "Internal shared allocation" << iter->first
                     << " has max size " << iter->second << "\n";

            Value *size = codegen(iter->second);

            string name = iter->first + ".shared_mem";
            shared_mem_allocations.push_back(name);
            sym_push(name, shared_mem_size);
            c.vars[name] = Int(32);

            shared_mem_size = builder->CreateAdd(shared_mem_size, size);
        }

        // compile the kernel
        string kernel_name = unique_name("kernel_" + loop->name, false);
        for (size_t i = 0; i < kernel_name.size(); i++) {
            if (!isalnum(kernel_name[i])) {
                kernel_name[i] = '_';
            }
        }
        cgdev->add_kernel(loop, kernel_name, c.arguments());

        map<string, Closure::BufferRef>::iterator it;
        for (it = c.buffers.begin(); it != c.buffers.end(); ++it) {
            // While internal buffers have all had their device
            // allocations done via static analysis, external ones
            // need to be dynamically checked
            Value *user_context = get_user_context();
            Value *buf = sym_get(it->first + ".buffer");
            debug(4) << "halide_dev_malloc " << it->first << "\n";
            Value *result = builder->CreateCall2(dev_malloc_fn, user_context, buf);
            Value *did_succeed = builder->CreateICmpEQ(result, ConstantInt::get(i32, 0));
            CodeGen_CPU::create_assertion(did_succeed, "Failure inside halide_dev_malloc");

            // Anything dirty on the cpu that gets read on the gpu
            // needs to be copied over
            if (it->second.read) {
                debug(4) << "halide_copy_to_dev " << it->first << "\n";
                Value *result = builder->CreateCall2(copy_to_dev_fn, user_context, buf);
                Value *did_succeed = builder->CreateICmpEQ(result, ConstantInt::get(i32, 0));
                CodeGen_CPU::create_assertion(did_succeed, "Failure inside halide_copy_to_dev");
            }
        }

        // get the actual name of the generated kernel for this loop
        kernel_name = cgdev->get_current_kernel_name();
        debug(2) << "Compiled launch to kernel \"" << kernel_name << "\"\n";
        Value *entry_name_str = builder->CreateGlobalStringPtr(kernel_name, "entry_name");

        llvm::Type *target_size_t_type = (target.bits == 32) ? i32 : i64;

        // build the kernel arguments array
        vector<Argument> closure_args = c.arguments();
        llvm::PointerType *arg_t = i8->getPointerTo(); // void*
        int num_args = (int)closure_args.size();

        Value *gpu_args_arr =
            create_alloca_at_entry(ArrayType::get(arg_t, num_args+1), // NULL-terminated list
                                   num_args+1,
                                   kernel_name + "_args");

        Value *gpu_arg_sizes_arr =
            create_alloca_at_entry(ArrayType::get(target_size_t_type, num_args+1), // NULL-terminated list of size_t's
                                   num_args+1,
                                   kernel_name + "_arg_sizes");

        for (int i = 0; i < num_args; i++) {
            // get the closure argument
            string name = closure_args[i].name;
            Value *val;

            if (closure_args[i].is_buffer) {
                // If it's a buffer, dereference the dev handle
                val = buffer_dev(sym_get(name + ".buffer"));
            } else {
                // Otherwise just look up the symbol
                val = sym_get(name);
            }

            // allocate stack space to mirror the closure element. It
            // might be in a register and we need a pointer to it for
            // the gpu args array.
            Value *ptr = builder->CreateAlloca(val->getType(), NULL, name+".stack");
            // store the closure value into the stack space
            builder->CreateStore(val, ptr);

            // store a void* pointer to the argument into the gpu_args_arr
            Value *bits = builder->CreateBitCast(ptr, arg_t);
            builder->CreateStore(bits,
                                 builder->CreateConstGEP2_32(gpu_args_arr, 0, i));

            // store the size of the argument
            int size_bits = (closure_args[i].is_buffer) ? target.bits : closure_args[i].type.bits;
            builder->CreateStore(ConstantInt::get(target_size_t_type, size_bits/8),
                                 builder->CreateConstGEP2_32(gpu_arg_sizes_arr, 0, i));
        }
        // NULL-terminate the lists
        builder->CreateStore(ConstantPointerNull::get(arg_t),
                             builder->CreateConstGEP2_32(gpu_args_arr, 0, num_args));
        builder->CreateStore(ConstantInt::get(target_size_t_type, 0),
                             builder->CreateConstGEP2_32(gpu_arg_sizes_arr, 0, num_args));

        // Figure out how much shared memory we need to allocate, and
        // build offsets into it for the internal allocations

        // TODO: only three dimensions can be passed to
        // cuLaunchKernel. How should we handle blkid_w?
        Value *launch_args[] = {
            get_user_context(),
            builder->CreateLoad(get_module_state()),
            entry_name_str,
            codegen(n_blkid_x), codegen(n_blkid_y), codegen(n_blkid_z),
            codegen(n_tid_x), codegen(n_tid_y), codegen(n_tid_z),
            shared_mem_size,
            builder->CreateConstGEP2_32(gpu_arg_sizes_arr, 0, 0, "gpu_arg_sizes_ar_ref"),
            builder->CreateConstGEP2_32(gpu_args_arr, 0, 0, "gpu_args_arr_ref")
        };
        Value *result = builder->CreateCall(dev_run_fn, launch_args);
        Value *did_succeed = builder->CreateICmpEQ(result, ConstantInt::get(i32, 0));
        CodeGen_CPU::create_assertion(did_succeed, "Failure inside halide_dev_run");

        // mark written buffers dirty
        for (it = c.buffers.begin(); it != c.buffers.end(); ++it) {
            if (it->second.write) {
                debug(4) << "setting dev_dirty " << it->first << " (write)\n";
                Value *buf = sym_get(it->first + ".buffer");
                builder->CreateStore(ConstantInt::get(i8, 1),
                                     buffer_dev_dirty_ptr(buf));

                // If host was still dirty we must have clobbered it,
                // so it's not dirty now.
                builder->CreateStore(ConstantInt::get(i8, 0),
                                     buffer_host_dirty_ptr(buf));
            }
        }

        // Pop the shared memory allocations from the symbol table
        for (size_t i = 0; i < shared_mem_allocations.size(); i++) {
            sym_pop(shared_mem_allocations[i]);
        }
    } else {
        CodeGen_CPU::visit(loop);
    }
}

template<typename CodeGen_CPU>
void CodeGen_GPU_Host<CodeGen_CPU>::visit(const Allocate *alloc) {
    WhereIsBufferUsed usage(alloc->name);
    alloc->accept(&usage);

    typename CodeGen_CPU::Allocation host_allocation = {NULL, 0};

    if (usage.used_on_host) {
        debug(2) << alloc->name << " is used on the host\n";
        host_allocation = create_allocation(alloc->name, alloc->type, alloc->extents);
        sym_push(alloc->name + ".host", host_allocation.ptr);
    } else {
        host_allocation.ptr = ConstantPointerNull::get(llvm_type_of(alloc->type)->getPointerTo());
    }

    Value *buf = NULL;
    bool should_pop = false;
    if (usage.used_on_device) {
        debug(2) << alloc->name << " is used on the device\n";

        buf = sym_get(alloc->name + ".buffer", false);
        if (!buf) {
            buf = create_alloca_at_entry(buffer_t_type, 1);
            Value *zero32 = ConstantInt::get(i32, 0),
                *one32  = ConstantInt::get(i32, 1),
                *null64 = ConstantInt::get(i64, 0),
                *zero8  = ConstantInt::get( i8, 0);

            Value *host_ptr = builder->CreatePointerCast(host_allocation.ptr, i8->getPointerTo());
            builder->CreateStore(host_ptr, buffer_host_ptr(buf));
            builder->CreateStore(null64,   buffer_dev_ptr(buf));

            builder->CreateStore(zero8,  buffer_host_dirty_ptr(buf));
            builder->CreateStore(zero8,  buffer_dev_dirty_ptr(buf));

            Value *llvm_size;
            int32_t constant_size;
            if (constant_allocation_size(alloc->extents, alloc->name, constant_size)) {
                int64_t size_in_bytes = (int64_t)constant_size * alloc->type.bytes();
                if (size_in_bytes > ((int64_t(1) << 31) - 1)) {
                    user_error
                        << "Total size for GPU allocation " << alloc->name
                        << " is constant (" << size_in_bytes << ") but exceeds 2^31 - 1.";
                    llvm_size = NULL;
                } else {
                    // Size in elements, not size in bytes.
                    llvm_size = ConstantInt::get(i32, constant_size);
                }
            } else {
                // Note we compute this using a type of size 1, because we
                // want the size in elements, not in bytes.
                llvm_size = codegen_allocation_size(alloc->name, UInt(8), alloc->extents);
            }

            // For now, we just track the allocation as a single 1D buffer of the
            // required size. If we break this into multiple dimensions, this will
            // fail to account for expansion for alignment.
            builder->CreateStore(llvm_size,
                                 buffer_extent_ptr(buf, 0));
            builder->CreateStore(zero32,  buffer_extent_ptr(buf, 1));
            builder->CreateStore(zero32,  buffer_extent_ptr(buf, 2));
            builder->CreateStore(zero32,  buffer_extent_ptr(buf, 3));

            builder->CreateStore(one32,   buffer_stride_ptr(buf, 0));
            builder->CreateStore(zero32,  buffer_stride_ptr(buf, 1));
            builder->CreateStore(zero32,  buffer_stride_ptr(buf, 2));
            builder->CreateStore(zero32,  buffer_stride_ptr(buf, 3));

            builder->CreateStore(zero32,  buffer_min_ptr(buf, 0));
            builder->CreateStore(zero32,  buffer_min_ptr(buf, 1));
            builder->CreateStore(zero32,  buffer_min_ptr(buf, 2));
            builder->CreateStore(zero32,  buffer_min_ptr(buf, 3));

            int bytes = alloc->type.width * alloc->type.bytes();
            builder->CreateStore(ConstantInt::get(i32, bytes),
                                 buffer_elem_size_ptr(buf));
            sym_push(alloc->name + ".buffer", buf);
            should_pop = true;
        } else {
            Value *host_ptr = builder->CreatePointerCast(host_allocation.ptr, i8->getPointerTo());
            builder->CreateStore(host_ptr, buffer_host_ptr(buf));
        }

        Value *args[2] = { get_user_context(), buf };
        Value *result = builder->CreateCall(dev_malloc_fn, args);
        Value *did_succeed = builder->CreateICmpEQ(result, ConstantInt::get(i32, 0));
        CodeGen_CPU::create_assertion(did_succeed, "Failure inside halide_dev_malloc");

        // Put the dev pointer in the symbol table. Mostly so we
        // remember to dev_free it.
        sym_push(alloc->name + ".dev", buffer_dev(buf));
    }

    codegen(alloc->body);

    if (usage.used_on_host) {
        destroy_allocation(host_allocation);
    }

    if (should_pop) {
        sym_pop(alloc->name + ".buffer");
    }
}

template<typename CodeGen_CPU>
void CodeGen_GPU_Host<CodeGen_CPU>::visit(const Free *f) {
    // Free any host allocation
    if (sym_exists(f->name + ".host")) {
        CodeGen_CPU::visit(f);
    }

    if (sym_exists(f->name + ".dev")) {
        Value *args[2] = { get_user_context(),
                           sym_get(f->name + ".buffer") };
        Value *result = builder->CreateCall(dev_free_fn, args);
        Value *did_succeed = builder->CreateICmpEQ(result, ConstantInt::get(i32, 0));
        CodeGen_CPU::create_assertion(did_succeed, "Failure inside halide_dev_free");
    }
}

template<typename CodeGen_CPU>
void CodeGen_GPU_Host<CodeGen_CPU>::visit(const Pipeline *n) {

    // Copying to the gpu and marking gpu_dirty is handled by the For
    // handler above, because that marks a good test for when we enter
    // kernels. Here we need to handle copying back to the CPU if
    // needed.

    // Are we tracking a buffer for this allocation?
    Value *buf = sym_get(n->name + ".buffer", false);

    // Is it also used on the host?
    Value *host = sym_get(n->name + ".host", false);

    // If we didn't find anything, maybe it's a tuple. Go looking for
    // all the tuple elements.
    vector<Value *> bufs;
    if (!buf) {
        for (int i = 0; ; i++) {
            string name = n->name + "." + int_to_string(i);
            buf = sym_get(name + ".buffer", false);
            host = sym_get(name + ".host", false);
            if (!buf) break;
            if (host) {
                // Skip the ones not used on the host
                bufs.push_back(buf);
            }
        }
    } else if (host) {
        bufs.push_back(buf);
    }

    if (bufs.empty()) {
        CodeGen_CPU::visit(n);
        return;
    }

    vector<WhereIsBufferUsed> produce_usage;
    for (size_t i = 0; i < bufs.size(); i++) {
        string name = n->name;
        if (bufs.size() > 1) name += "." + int_to_string(i);
        WhereIsBufferUsed u(name);
        n->produce.accept(&u);
        produce_usage.push_back(u);
    }

    codegen(n->produce);

    // Track host writes
    for (size_t i = 0; i < bufs.size(); i++) {
        if (produce_usage[i].written_on_host) {
            builder->CreateStore(ConstantInt::get(i8, 1),
                                 buffer_host_dirty_ptr(bufs[i]));
            // A produce node clobbers the entire buffer, so if this
            // was somehow dirty on the GPU, it isn't anymore (which
            // may happen if we're producing into a buffer_t passed in
            // that's dirty on the GPU).
            builder->CreateStore(ConstantInt::get(i8, 0),
                                 buffer_dev_dirty_ptr(bufs[i]));
        }
    }

    Value *user_context = get_user_context();
    if (n->update.defined()) {

        // Extract all the update steps (TODO: Pipeline nodes should
        // really just have a list of update steps instead of using
        // blocks).
        vector<Stmt> steps;
        vector<Stmt> stack;
        stack.push_back(n->update);
        while (!stack.empty()) {
            Stmt s = stack.back();
            stack.pop_back();
            if (const Block *b = s.as<Block>()) {
                stack.push_back(b->rest);
                stack.push_back(b->first);
            } else {
                steps.push_back(s);
            }
        }

        // For each update step
        for (size_t j = 0; j < steps.size(); j++) {
            Stmt s = steps[j];

            vector<WhereIsBufferUsed> update_usage;
            for (size_t i = 0; i < bufs.size(); i++) {
                string name = n->name;
                if (bufs.size() > 1) name += "." + int_to_string(i);
                WhereIsBufferUsed u(name);
                s.accept(&u);
                update_usage.push_back(u);
            }

            // Copy back host update accesses
            for (size_t i = 0; i < bufs.size(); i++) {
                // We need to copy back buffers that the host will
                // write to as well, because the update step may not
                // write to *all* of the buffer, and we don't want to
                // get into a situation where different parts of the
                // buffer are dirty on host and device. This could
                // theoretically be skipped if this update definition
                // is pure, but we've lost that metadata at this stage
                // of codegen.
                if (update_usage[i].used_on_host) {
                    // debug(0) << "Before update step " << j << " copy tuple element " << i << " to host\n";
                    Value *result = builder->CreateCall2(copy_to_host_fn, user_context, bufs[i]);
                    Value *did_succeed = builder->CreateICmpEQ(result, ConstantInt::get(i32, 0));
                    CodeGen_CPU::create_assertion(did_succeed, "Failure inside halide_copy_to_host");
                }
            }

            codegen(s);

            // Track host update writes
            for (size_t i = 0; i < bufs.size(); i++) {
                if (update_usage[i].written_on_host) {
                    builder->CreateStore(ConstantInt::get(i8, 1),
                                         buffer_host_dirty_ptr(bufs[i]));
                }
            }
        }

    }


    // Copy back host reads before consume

    vector<WhereIsBufferUsed> consume_usage;
    for (size_t i = 0; i < bufs.size(); i++) {
        string name = n->name;
        if (bufs.size() > 1) name += "." + int_to_string(i);
        WhereIsBufferUsed u(name);
        n->consume.accept(&u);
        consume_usage.push_back(u);
    }

    for (size_t i = 0; i < bufs.size(); i++) {
        if (consume_usage[i].read_on_host) {
            // debug(0) << "Before consume step copy tuple element " << i << " to host\n";
            Value *result = builder->CreateCall2(copy_to_host_fn, user_context, bufs[i]);
            Value *did_succeed = builder->CreateICmpEQ(result, ConstantInt::get(i32, 0));
            CodeGen_CPU::create_assertion(did_succeed, "Failure inside halide_copy_to_host");
        }
    }

    codegen(n->consume);
}

template<typename CodeGen_CPU>
void CodeGen_GPU_Host<CodeGen_CPU>::visit(const Call *call) {
    // The other way in which buffers might be read by the host is in
    // calls to whole-buffer builtins like debug_to_file.
    if (call->call_type == Call::Intrinsic &&
        call->name == Call::debug_to_file) {
        internal_assert(call->args.size() == 9) << "malformed debug to file node\n";
        const Load *func = call->args[1].as<Load>();
        internal_assert(func) << "malformed debug to file node\n";

        Value *buf = sym_get(func->name + ".buffer", false);
        if (buf) {
            // This buffer may have been last-touched on device
            Value *user_context = get_user_context();
            Value *result = builder->CreateCall2(copy_to_host_fn, user_context, buf);
            Value *did_succeed = builder->CreateICmpEQ(result, ConstantInt::get(i32, 0));
            CodeGen_CPU::create_assertion(did_succeed, "Failure inside halide_copy_to_host");
        }
        // fall through
    }

    CodeGen::visit(call);
}

template<typename CodeGen_CPU>
Value *CodeGen_GPU_Host<CodeGen_CPU>::get_module_state() {
    GlobalVariable *module_state = module->getGlobalVariable("module_state", true);
    if (!module_state)
    {
        // Create a global variable to hold the module state
        PointerType *void_ptr_type = llvm::Type::getInt8PtrTy(*context);
        module_state = new GlobalVariable(*module, void_ptr_type,
                                          false, GlobalVariable::PrivateLinkage,
                                          ConstantPointerNull::get(void_ptr_type),
                                          "module_state");
        debug(4) << "Created device module state global variable\n";
    }
    return module_state;
}


// Force template instantiation for x86 and arm.
#ifdef WITH_X86
template class CodeGen_GPU_Host<CodeGen_X86>;
#endif

#ifdef WITH_ARM
template class CodeGen_GPU_Host<CodeGen_ARM>;
#endif


}}<|MERGE_RESOLUTION|>--- conflicted
+++ resolved
@@ -374,14 +374,10 @@
         return new CodeGen_SPIR_Dev(t, 32);
     } else if (t.features & Target::OpenCL) {
         debug(1) << "Constructing OpenCL device codegen\n";
-<<<<<<< HEAD
-        return new CodeGen_OpenCL_Dev();
+        return new CodeGen_OpenCL_Dev(t);
     } else if (t.features & Target::OpenGL) {
         debug(1) << "Constructing OpenGL device codegen\n";
         return new CodeGen_OpenGL_Dev();
-=======
-        return new CodeGen_OpenCL_Dev(t);
->>>>>>> f16d4409
     } else {
         internal_error << "Requested unknown GPU target: " << t.to_string() << "\n";
         return NULL;
