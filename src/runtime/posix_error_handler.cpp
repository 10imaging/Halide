--- conflicted
+++ resolved
@@ -13,10 +13,6 @@
         (*halide_error_handler)(user_context, msg);
     } else {
         char buf[4096];
-<<<<<<< HEAD
-        char *dst = halide_string_to_string(buf, buf + 4096, "Error: ");
-        halide_string_to_string(dst, buf + 4096, msg);
-=======
         char *dst = halide_string_to_string(buf, buf + 4095, "Error: ");
         dst = halide_string_to_string(dst, buf + 4095, msg);
         // We still have one character free. Add a newline if there
@@ -25,7 +21,6 @@
             dst[0] = '\n';
             dst[1] = 0;
         }
->>>>>>> 599ec973
         halide_print(user_context, buf);
         exit(1);
     }
