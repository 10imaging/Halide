--- conflicted
+++ resolved
@@ -138,18 +138,6 @@
     hash = key_hash;
     tuple_count = tuples;
 
-<<<<<<< HEAD
-    ~CacheEntry() {
-        halide_free(user_context, key);
-        for (int32_t i = 0; i < tuple_count; i++) {
-// TODO: Fix this. Probably when merging with the gpu_api_naming branch.
-// Currently I doubt caching on the GPU is ever used anyway.
-#if 0
-          halide_dev_free(user_context, &buffer(i));
-#endif
-          halide_free(user_context, buffer(i).host);
-        }
-=======
     // TODO: ERROR RETURN
     key = (uint8_t *)halide_malloc(user_context, key_size);
     computed_bounds = computed_buf;
@@ -161,14 +149,17 @@
     for (int32_t i = 0; i < tuple_count; i++) {
         buffer_t *buf = tuple_buffers[i];
         buffer(i) = copy_of_buffer(user_context, *buf);
->>>>>>> e0d987d3
     }
 }
 
 WEAK void CacheEntry::destroy() {
     halide_free(user_context, key);
     for (int32_t i = 0; i < tuple_count; i++) {
+// TODO: Fix this. Probably when merging with the gpu_api_naming branch.
+// Currently I doubt caching on the GPU is ever used anyway.
+#if 0
         halide_dev_free(user_context, &buffer(i));
+#endif
         halide_free(user_context, buffer(i).host);
     }
 }
