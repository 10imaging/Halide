--- conflicted
+++ resolved
@@ -223,13 +223,8 @@
   add_test_generator(variable_num_threads)
 
   # ------ Generator tests for just-in-time mode: ------
-<<<<<<< HEAD
   halide_define_jit_test(example
                          STUB_DEPS example.generator)
-  halide_define_jit_test(paramtest)
-=======
-  halide_define_jit_test(example)
->>>>>>> 0648f5c5
   halide_define_jit_test(stubtest
                          STUB_DEPS stubtest.generator)
 
