--- conflicted
+++ resolved
@@ -145,159 +145,87 @@
 const halide_scalar_value_t *make_scalar(T v);
 
 template <>
-<<<<<<< HEAD
-const halide_scalar_value_t *Scalar::init(bool v) {
-    scalar.u.b = v;
-    return &scalar;
-}
-
-template <>
-const halide_scalar_value_t *Scalar::init(int8_t v) {
-    scalar.u.i8 = v;
-    return &scalar;
-}
-
-template <>
-const halide_scalar_value_t *Scalar::init(int16_t v) {
-    scalar.u.i16 = v;
-    return &scalar;
-}
-
-template <>
-const halide_scalar_value_t *Scalar::init(int32_t v) {
-    scalar.u.i32 = v;
-    return &scalar;
-}
-
-template <>
-const halide_scalar_value_t *Scalar::init(int64_t v) {
-    scalar.u.i64 = v;
-    return &scalar;
-}
-
-template <>
-const halide_scalar_value_t *Scalar::init(uint8_t v) {
-    scalar.u.u8 = v;
-    return &scalar;
-}
-
-template <>
-const halide_scalar_value_t *Scalar::init(uint16_t v) {
-    scalar.u.u16 = v;
-    return &scalar;
-}
-
-template <>
-const halide_scalar_value_t *Scalar::init(uint32_t v) {
-    scalar.u.u32 = v;
-    return &scalar;
-}
-
-template <>
-const halide_scalar_value_t *Scalar::init(uint64_t v) {
-    scalar.u.u64 = v;
-    return &scalar;
-}
-
-template <>
-const halide_scalar_value_t *Scalar::init(float v) {
-    scalar.u.f32 = v;
-    return &scalar;
-}
-
-template <>
-const halide_scalar_value_t *Scalar::init(double v) {
-    scalar.u.f64 = v;
-    return &scalar;
-}
-
-template <>
-const halide_scalar_value_t *Scalar::init(void *v) {
-    scalar.u.handle = v;
-    return &scalar;
-=======
 const halide_scalar_value_t *make_scalar(bool v) {
     halide_scalar_value_t *s = new halide_scalar_value_t();
-    s->b = v;
+    s->u.b = v;
     return s;
 }
 
 template <>
 const halide_scalar_value_t *make_scalar(int8_t v) {
     halide_scalar_value_t *s = new halide_scalar_value_t();
-    s->i8 = v;
+    s->u.i8 = v;
     return s;
 }
 
 template <>
 const halide_scalar_value_t *make_scalar(int16_t v) {
     halide_scalar_value_t *s = new halide_scalar_value_t();
-    s->i16 = v;
+    s->u.i16 = v;
     return s;
 }
 
 template <>
 const halide_scalar_value_t *make_scalar(int32_t v) {
     halide_scalar_value_t *s = new halide_scalar_value_t();
-    s->i32 = v;
+    s->u.i32 = v;
     return s;
 }
 
 template <>
 const halide_scalar_value_t *make_scalar(int64_t v) {
     halide_scalar_value_t *s = new halide_scalar_value_t();
-    s->i64 = v;
+    s->u.i64 = v;
     return s;
 }
 
 template <>
 const halide_scalar_value_t *make_scalar(uint8_t v) {
     halide_scalar_value_t *s = new halide_scalar_value_t();
-    s->u8 = v;
+    s->u.u8 = v;
     return s;
 }
 
 template <>
 const halide_scalar_value_t *make_scalar(uint16_t v) {
     halide_scalar_value_t *s = new halide_scalar_value_t();
-    s->u16 = v;
+    s->u.u16 = v;
     return s;
 }
 
 template <>
 const halide_scalar_value_t *make_scalar(uint32_t v) {
     halide_scalar_value_t *s = new halide_scalar_value_t();
-    s->u32 = v;
+    s->u.u32 = v;
     return s;
 }
 
 template <>
 const halide_scalar_value_t *make_scalar(uint64_t v) {
     halide_scalar_value_t *s = new halide_scalar_value_t();
-    s->u64 = v;
+    s->u.u64 = v;
     return s;
 }
 
 template <>
 const halide_scalar_value_t *make_scalar(float v) {
     halide_scalar_value_t *s = new halide_scalar_value_t();
-    s->f32 = v;
+    s->u.f32 = v;
     return s;
 }
 
 template <>
 const halide_scalar_value_t *make_scalar(double v) {
     halide_scalar_value_t *s = new halide_scalar_value_t();
-    s->f64 = v;
+    s->u.f64 = v;
     return s;
 }
 
 template <>
 const halide_scalar_value_t *make_scalar(void *v) {
     halide_scalar_value_t *s = new halide_scalar_value_t();
-    s->handle = v;
-    return s;
->>>>>>> 6461afda
+    s->u.handle = v;
+    return s;
 }
 
 int main(int argc, char **argv) {
