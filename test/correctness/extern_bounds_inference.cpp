#include "Halide.h"
#include <stdio.h>

#ifdef _WIN32
#define DLLEXPORT __declspec(dllexport)
#else
#define DLLEXPORT
#endif

// An extern stage that translates.
extern "C" DLLEXPORT int translate(halide_buffer_t *in, int dx, int dy, halide_buffer_t *out) {

    if (in->host == nullptr) {
        in->dim[0].min = out->dim[0].min + dx;
        in->dim[1].min = out->dim[1].min + dy;
        in->dim[0].extent = out->dim[0].extent;
        in->dim[1].extent = out->dim[1].extent;
    } else {
<<<<<<< HEAD
        assert(in->type == halide_type_of<uint8_t>());
        assert(out->type == halide_type_of<uint8_t>());
        for (int y = out->dim[1].min; y < out->dim[1].min + out->dim[1].extent; y++) {
            for (int x = out->dim[0].min; x < out->dim[0].min + out->dim[0].extent; x++) {
                int in_x = x + dx;
                int in_y = y + dy;
                uint8_t *in_ptr = (in->host +
                                   (in_x - in->dim[0].min)*in->dim[0].stride +
                                   (in_y - in->dim[1].min)*in->dim[1].stride);
                uint8_t *out_ptr = (out->host +
                                    (x - out->dim[0].min)*out->dim[0].stride +
                                    (y - out->dim[1].min)*out->dim[1].stride);
                *out_ptr = *in_ptr;
            }
        }
=======
        Halide::Runtime::Buffer<uint8_t> out_buf(*out);
        out_buf.translate(dx, dy);
        out_buf.copy_from(Halide::Runtime::Buffer<uint8_t>(*in));
>>>>>>> 4544c6fa
    }

    return 0;
}

using namespace Halide;

void check(ImageParam im, int x, int w, int y, int h) {
    Buffer<uint8_t> buf = im.get();
    if (!buf.data()) {
        printf("Bounds inference didn't occur!\n");
        abort();
    }
    if (buf.min(0) != x || buf.extent(0) != w ||
        buf.min(1) != y || buf.extent(1) != h) {
        printf("Incorrect bounds inference result:\n"
               "Result: %d %d %d %d\n"
               "Correct: %d %d %d %d\n",
               buf.min(0), buf.extent(0), buf.min(1), buf.extent(1),
               x, w, y, h);
        abort();
    }
}

int main(int argc, char **argv) {
    Var x, y;

    const int W = 30, H = 20;

    // Define a pipeline that uses an input image in an extern stage
    // only and do bounds queries.
    {
        ImageParam input(UInt(8), 2);
        Func f;

        std::vector<ExternFuncArgument> args(3);
        args[0] = input;
        args[1] = Expr(3);
        args[2] = Expr(7);

        f.define_extern("translate", args, UInt(8), 2);

        f.infer_input_bounds(W, H);

        // Evaluating the output over [0, 29] x [0, 19] requires the input over [3, 32] x [7, 26]
        check(input, 3, W, 7, H);
    }

    // Define a pipeline that uses an input image in two extern stages
    // with different bounds required for each.
    {
        ImageParam input(UInt(8), 2);
        Func f1, f2, g;

        std::vector<ExternFuncArgument> args(3);
        args[0] = input;
        args[1] = Expr(3);
        args[2] = Expr(7);

        f1.define_extern("translate", args, UInt(8), 2);

        args[1] = Expr(8);
        args[2] = Expr(17);
        f2.define_extern("translate", args, UInt(8), 2);

        g(x, y) = f1(x, y) + f2(x, y);

        // Some schedule.
        f1.compute_root();
        f2.compute_at(g, y);
        Var xi, yi;
        g.tile(x, y, xi, yi, 2, 4);

        g.infer_input_bounds(W, H);

        check(input, 3, W + 5, 7, H + 10);
    }


    // Define a pipeline that uses an input image in an extern stage
    // and an internal stage with different bounds required for each.
    {
        ImageParam input(UInt(8), 2);
        Func f1, f2, g;

        std::vector<ExternFuncArgument> args(3);
        args[0] = input;
        args[1] = Expr(3);
        args[2] = Expr(7);

        f1.define_extern("translate", args, UInt(8), 2);

        f2(x, y) = input(x + 8, y + 17);

        g(x, y) = f1(x, y);
        g(x, y) += f2(x, y);

        f1.compute_at(g, y);
        f2.compute_at(g, x);
        g.reorder(y, x).vectorize(y, 4);

        g.infer_input_bounds(W, H);

        check(input, 3, W + 5, 7, H + 10);
    }

    printf("Success!\n");
    return 0;
}<|MERGE_RESOLUTION|>--- conflicted
+++ resolved
@@ -16,27 +16,9 @@
         in->dim[0].extent = out->dim[0].extent;
         in->dim[1].extent = out->dim[1].extent;
     } else {
-<<<<<<< HEAD
-        assert(in->type == halide_type_of<uint8_t>());
-        assert(out->type == halide_type_of<uint8_t>());
-        for (int y = out->dim[1].min; y < out->dim[1].min + out->dim[1].extent; y++) {
-            for (int x = out->dim[0].min; x < out->dim[0].min + out->dim[0].extent; x++) {
-                int in_x = x + dx;
-                int in_y = y + dy;
-                uint8_t *in_ptr = (in->host +
-                                   (in_x - in->dim[0].min)*in->dim[0].stride +
-                                   (in_y - in->dim[1].min)*in->dim[1].stride);
-                uint8_t *out_ptr = (out->host +
-                                    (x - out->dim[0].min)*out->dim[0].stride +
-                                    (y - out->dim[1].min)*out->dim[1].stride);
-                *out_ptr = *in_ptr;
-            }
-        }
-=======
         Halide::Runtime::Buffer<uint8_t> out_buf(*out);
         out_buf.translate(dx, dy);
         out_buf.copy_from(Halide::Runtime::Buffer<uint8_t>(*in));
->>>>>>> 4544c6fa
     }
 
     return 0;
