#include "Halide.h"
#include <stdio.h>

using namespace Halide;

int main(int argc, char **argv) {
<<<<<<< HEAD
    Target t = get_jit_target_from_environment();
    if (!t.has_gpu_feature()) {
        printf("Not running test because no gpu target enabled\n");
=======
    if (!get_jit_target_from_environment().has_gpu_feature()) {
        printf("[SKIP] No GPU target enabled.\n");
>>>>>>> 03f5f483
        return 0;
    }

    if (t.has_feature(Target::OpenGLCompute)) {
        printf("Skipping test for OpenGLCompute, as it does not support dynamically-sized shared memory\n");
        return 0;
    }

    // Check dynamic allocations per-block and per-thread into both
    // shared and global
    for (int per_thread = 0; per_thread < 2; per_thread++) {
        for (auto memory_type : {MemoryType::GPUShared, MemoryType::Heap}) {
            Func f("f"), g("g");
            Var x("x"), xi("xi");

            f(x) = x;
            g(x) = f(x) + f(2 * x);

            g.gpu_tile(x, xi, 16);
            if (per_thread) {
                f.compute_at(g, xi);
            } else {
                f.compute_at(g, x).gpu_threads(x);
            }

            f.store_in(memory_type);

            // The amount of shared/heap memory required varies with x
            Buffer<int> out = g.realize(100);
            for (int x = 0; x < 100; x++) {
                int correct = 3 * x;
                if (out(x) != correct) {
                    printf("out(%d) = %d instead of %d\n",
                           x, out(x), correct);
                    return -1;
                }
            }
        }
    }

    printf("Success!\n");
    return 0;
}<|MERGE_RESOLUTION|>--- conflicted
+++ resolved
@@ -4,14 +4,9 @@
 using namespace Halide;
 
 int main(int argc, char **argv) {
-<<<<<<< HEAD
     Target t = get_jit_target_from_environment();
     if (!t.has_gpu_feature()) {
-        printf("Not running test because no gpu target enabled\n");
-=======
-    if (!get_jit_target_from_environment().has_gpu_feature()) {
         printf("[SKIP] No GPU target enabled.\n");
->>>>>>> 03f5f483
         return 0;
     }
 
