#include "Halide.h"

using namespace Halide;

// Implements a simple gather pipeline to make use of VTCM available on v65+
// hexagon DSP.
template<typename ITYPE>
bool test() {
    const Target target = get_jit_target_from_environment();
    const int W_img = 128;
    const int H_img = 8;
    const int W_lut = 256;
    const int H_lut = (target.has_feature(Target::HVX_v65)) ? 32 : 1;

    srand(time(0));

    // Separate channel for xCoord and yCoord for LUT index.
    Buffer<ITYPE> input(W_img, 2);
    for (int x = 0; x < W_img; x++) {
        input(x, 0) = (ITYPE)rand() % W_lut;
        input(x, 1) = (ITYPE)rand() % H_lut;
    }
    // Two Dimensional LUT.
    Buffer<ITYPE> lut(W_lut, H_lut);
    for (int y = 0; y < H_lut; y++) {
        for (int x = 0; x < W_lut; x++) {
            lut(x, y) = (ITYPE)rand();
        }
    }

    Var x, y;
    Func lut_vtcm, output_vtcm, output;

    // Implement: output(x, y) = lut(input(x, 0), input(x, 1))
    // output and lut must have store_in(MemoryType::VTCM) to generate vgathers.
    Expr xCoord = clamp(cast<int32_t>(input(x, 0)), 0, W_lut-1);
    Expr yCoord = clamp(cast<int32_t>(input(x, 1)), 0, H_lut-1);
    lut_vtcm(x, y) = lut(x, y);
    output_vtcm(x, y) = lut_vtcm(xCoord, yCoord);
    output(x, y) = output_vtcm(x, y);

    if (target.features_any_of({Target::HVX_64, Target::HVX_128})) {
        const int vector_size = target.has_feature(Target::HVX_128) ? 128 : 64;
        Var yi;

        output
            .hexagon()
            .split(y, y, yi, H_img/2)
            .parallel(y)
<<<<<<< HEAD
            .vectorize(x, vector_size);
        if (target.features_any_of({Target::HVX_v65, Target::HVX_v66})) {
            lut_vtcm
                .store_in(MemoryType::VTCM)
                .compute_at(output, Var::outermost())
                .vectorize(x, vector_size);

            output_vtcm
                .store_in(MemoryType::VTCM)
                .compute_at(output, y)
                .vectorize(x, vector_size);
=======
            .vectorize(x, vector_size/2);

        if (target.features_any_of({Target::HVX_v65, Target::HVX_v66})) {
            lut_vtcm.store_in(MemoryType::VTCM);
            output_vtcm.store_in(MemoryType::VTCM);
>>>>>>> 6e25c57c
        }
    }

    Buffer<ITYPE> output_buf = output.realize(W_img, H_img);

    for (int y = 0; y < H_img; y++) {
        for (int x = 0; x < W_img; x++) {
            int xCoord = std::max(std::min((int)(input(x, 0)), W_lut-1), 0);
            int yCoord = std::max(std::min((int)(input(x, 1)), H_lut-1), 0);
            ITYPE correct = lut(xCoord, yCoord);
            if (output_buf(x, y) != correct) {
                printf("output(%d, %d) = %d instead of %d\n", x, y, output_buf(x, y), correct);
                return false;
            }
        }
    }

    return true;
}

int main() {
    // With hexagon targets >=v65 with hvx, we expect to see gathers for
    // uint16_t, int16_t, uint32_t, int32_t
    // For targets <v65 with hvx, we should generate dynamic_shuffle which are
    // compiled to vlut instructions.
    if (!test<uint8_t>()  ||
        !test<int8_t>()   ||
        !test<uint16_t>() ||
        !test<int16_t>()  ||
        !test<uint32_t>() ||
        !test<int32_t>()) return 1;
    printf("Success!\n");
    return 0;
}<|MERGE_RESOLUTION|>--- conflicted
+++ resolved
@@ -47,8 +47,8 @@
             .hexagon()
             .split(y, y, yi, H_img/2)
             .parallel(y)
-<<<<<<< HEAD
             .vectorize(x, vector_size);
+
         if (target.features_any_of({Target::HVX_v65, Target::HVX_v66})) {
             lut_vtcm
                 .store_in(MemoryType::VTCM)
@@ -59,13 +59,6 @@
                 .store_in(MemoryType::VTCM)
                 .compute_at(output, y)
                 .vectorize(x, vector_size);
-=======
-            .vectorize(x, vector_size/2);
-
-        if (target.features_any_of({Target::HVX_v65, Target::HVX_v66})) {
-            lut_vtcm.store_in(MemoryType::VTCM);
-            output_vtcm.store_in(MemoryType::VTCM);
->>>>>>> 6e25c57c
         }
     }
 
