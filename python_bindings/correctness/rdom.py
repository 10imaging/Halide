--- conflicted
+++ resolved
@@ -1,14 +1,3 @@
-<<<<<<< HEAD
-import halide
-
-def test_rdom():
-    x = halide.Var("x")
-    y = halide.Var("y")
-
-    diagonal = halide.Func("diagonal")
-=======
-#!/usr/bin/python3
-
 import halide as hl
 
 def test_rdom():
@@ -16,17 +5,12 @@
     y = hl.Var("y")
 
     diagonal = hl.Func("diagonal")
->>>>>>> dac950a6
     diagonal[x, y] = 1
 
     domain_width = 10
     domain_height = 10
 
-<<<<<<< HEAD
-    r = halide.RDom(0, domain_width, 0, domain_height)
-=======
     r = hl.RDom(0, domain_width, 0, domain_height)
->>>>>>> dac950a6
     r.where(r.x <= r.y)
 
     diagonal[r.x, r.y] = 2
