#include "FImage.h"

using namespace FImage;

Expr lerp(Expr a, Expr b, Expr alpha) {
    return (1.0f - alpha)*a + alpha*b;
}

int main(int argc, char **argv) {
    UniformImage input(Float(32), 3);
    Uniform<float> r_sigma;
<<<<<<< HEAD
    int s_sigma = atoi(argv[1]);
    Var x("x"), y("y"), z("z"), c("c"), xi("xi"), yi("yi");

    // Add a boundary condition 
    Func clamped("clamped");
    clamped(x, y) = input(Clamp(x, 0, input.width()),
                          Clamp(y, 0, input.height()),
                          0);
=======
    Uniform<int> s_sigma;
    Var x, y, z, c;

    // Add a boundary condition 
    Func clamped;
    clamped(x, y) = input(clamp(x, 0, input.width()),
                          clamp(y, 0, input.height()));                                
>>>>>>> 786e4f06

    // Construct the bilateral grid 
    RVar i(0, s_sigma), j(0, s_sigma);
    Expr val = clamped(x * s_sigma + i - s_sigma/2, y * s_sigma + j - s_sigma/2);
    val = clamp(val, 0.0f, 1.0f);
    Expr zi = cast<int>(val * (1.0f/r_sigma) + 0.5f);
    Func grid;
    grid(x, y, zi, c) += select(c == 0, val, 1.0f);

    // Blur the grid using a five-tap filter
    Func blurx, blury, blurz;
    blurx(x, y, z) = grid(x-2, y, z) + grid(x-1, y, z)*4 + grid(x, y, z)*6 + grid(x+1, y, z)*4 + grid(x+1, y, z);
    blury(x, y, z) = blurx(x, y-2, z) + blurx(x, y-1, z)*4 + blurx(x, y, z)*6 + blurx(x, y+1, z)*4 + blurx(x, y+2, z);
    blurz(x, y, z) = blury(x, y, z-2) + blury(x, y, z-1)*4 + blury(x, y, z)*6 + blury(x, y, z+1)*4 + blury(x, y, z+2);

    // Take trilinear samples to compute the output
    val = clamp(clamped(x, y), 0.0f, 1.0f);
    Expr zv = val * (1.0f/r_sigma);
    zi = cast<int>(zv);
    Expr zf = zv - zi;
<<<<<<< HEAD
    Expr xf = Cast<float>(xi) / s_sigma;
    Expr yf = Cast<float>(yi) / s_sigma;
    Func interpolated("interpolated");    
    interpolated(xi, yi, x, y, c) = 
        lerp(lerp(lerp(blurz(x, y, zi, c), blurz(x+1, y, zi, c), xf),
                  lerp(blurz(x, y+1, zi, c), blurz(x+1, y+1, zi, c), xf), yf),
             lerp(lerp(blurz(x, y, zi+1, c), blurz(x+1, y, zi+1, c), xf),
                  lerp(blurz(x, y+1, zi+1, c), blurz(x+1, y+1, zi+1, c), xf), yf), zf);

    Func outTiles;
    outTiles(xi, yi, x, y) = interpolated(xi, yi, x, y, 0) / interpolated(xi, yi, x, y, 1);

    // Remove tiles to get the result
    Func smoothed("smoothed");
    smoothed(x, y) = outTiles(x%s_sigma, y%s_sigma, x/s_sigma, y/s_sigma);
    // smoothed(x, y) = clamped(x, y);
    
    #if 0
    // Var tx("threadidx"), ty("threadidy"), 
    //     bx("blockidx"), by("blockidy");
    
    // Var bxi, byi, txi, tyi;
    // 
    // clamped.root();
    // grid.root()
    //     .split(x, bx, tx, 8)
    //     .split(y, by, ty, 8);
    // grid.update().root()
    //     // .split(x, bx, bxi, 1)
    //     // .split(y, by, byi, 1)
    //     // .split(i, tx, txi, 1)
    //     // .split(j, ty, tyi, 1);
    //     .split(x, bx, x, 1)
    //     .split(y, by, y, 1)
    //     .split(i, tx, i, 1)
    //     .split(j, ty, j, 1);
    
=======
    Expr xf = cast<float>(x % s_sigma) / s_sigma;
    Expr yf = cast<float>(y % s_sigma) / s_sigma;
    Expr xi = x/s_sigma;
    Expr yi = y/s_sigma;
    Func interpolated;
    interpolated(x, y) = 
        lerp(lerp(lerp(blurz(xi, yi, zi), blurz(xi+1, yi, zi), xf),
                  lerp(blurz(xi, yi+1, zi), blurz(xi+1, yi+1, zi), xf), yf),
             lerp(lerp(blurz(xi, yi, zi+1), blurz(xi+1, yi, zi+1), xf),
                  lerp(blurz(xi, yi+1, zi+1), blurz(xi+1, yi+1, zi+1), xf), yf), zf);

    // Normalize
    Func smoothed;
    smoothed(x, y) = interpolated(x, y, 0)/interpolated(x, y, 1);

>>>>>>> 786e4f06
    grid.root().parallel(z);
    grid.update().transpose(y, c).transpose(x, c).transpose(i, c).transpose(j, c).parallel(y);
    blurx.root().parallel(z).vectorize(x, 4);
    blury.root().parallel(z).vectorize(x, 4);
    blurz.root().parallel(z).vectorize(x, 4);
<<<<<<< HEAD
    smoothed.root().parallel(y); 
    #else
    Var tx("threadidx"), ty("threadidy"), 
        bx("blockidx"), by("blockidy");
    
    Var bxi, byi, txi, tyi;
    
    grid.transpose(y, z).transpose(x, z).transpose(y, c).transpose(x, c)
        .root()
        .split(x, bx, tx, 16)
        .split(y, by, ty, 16)
            .transpose(bx, ty)
        .parallel(tx)
        .parallel(ty)
        .parallel(bx)
        .parallel(by);

    grid.update().transpose(y, c).transpose(x, c).transpose(i, c).transpose(j, c)
        .root()
        .split(x, bx, tx, 16)
        .split(y, by, ty, 16)
        // .split(i, tx, txi, 1)
        // .split(j, ty, tyi, 1)
        .parallel(tx)
        .parallel(ty)
        .parallel(bx)
        .parallel(by);
    
    // clamped.root();
    
    c = blurx.arg(3);
    blurx.transpose(y, z).transpose(x, z).transpose(y, c).transpose(x, c)
        .root()
        .split(x, bx, tx, 8)
        .split(y, by, ty, 8)
            .transpose(bx, ty)
        .parallel(tx)
        .parallel(ty)
        .parallel(bx)
        .parallel(by);
    
    c = blury.arg(3);
    blury.transpose(y, z).transpose(x, z).transpose(y, c).transpose(x, c)
        .root()
        .split(x, bx, tx, 8)
        .split(y, by, ty, 8)
            .transpose(bx, ty)
        .parallel(tx)
        .parallel(ty)
        .parallel(bx)
        .parallel(by);
    
    c = blurz.arg(3);
    blurz.transpose(y, z).transpose(x, z).transpose(y, c).transpose(x, c)
        .root()
        .split(x, bx, tx, 8)
        .split(y, by, ty, 8)
            .transpose(bx, ty)
        .parallel(tx)
        .parallel(ty)
        .parallel(bx)
        .parallel(by);
    
    smoothed.root()
        .split(x, bx, tx, s_sigma)
        .split(y, by, ty, s_sigma)
        .transpose(bx, ty)
        .parallel(tx)
        .parallel(ty)
        .parallel(bx)
        .parallel(by);

    // smoothed.root().parallel(y);
    #endif
=======
    smoothed.root().parallel(y).vectorize(x, 4); 
>>>>>>> 786e4f06

    smoothed.compileToFile("bilateral_grid");

    // Compared to Sylvain Paris' implementation from his webpage (on
    // which this is based), for filter params s_sigma 0.1, on a 4 megapixel
    // input, on a four core x86 (2 socket core2 mac pro)
    // Filter s_sigma: 2      4       8       16      32
    // Paris (ms):     5350   1345    472     245     184
    // Us (ms):        383    142     77      62      65
    // Speedup:        14     9.5     6.1     3.9     2.8

    // Our schedule and inlining are roughly the same as his, so the
    // gain is all down to vectorizing and parallelizing. In general
    // for larger blurs our win shrinks to roughly the number of
    // cores, as the stages we don't vectorize as well dominate (we
    // don't vectorize them well because they do gathers and scatters,
    // which don't work well on x86).  For smaller blurs, our win
    // grows, because the stages that we vectorize take up all the
    // time.
    

    return 0;
}


<|MERGE_RESOLUTION|>--- conflicted
+++ resolved
@@ -7,26 +7,15 @@
 }
 
 int main(int argc, char **argv) {
-    UniformImage input(Float(32), 3);
+    UniformImage input(Float(32), 2);
     Uniform<float> r_sigma;
-<<<<<<< HEAD
     int s_sigma = atoi(argv[1]);
-    Var x("x"), y("y"), z("z"), c("c"), xi("xi"), yi("yi");
+    Var x("x"), y("y"), z("z"), c("c");
 
     // Add a boundary condition 
     Func clamped("clamped");
-    clamped(x, y) = input(Clamp(x, 0, input.width()),
-                          Clamp(y, 0, input.height()),
-                          0);
-=======
-    Uniform<int> s_sigma;
-    Var x, y, z, c;
-
-    // Add a boundary condition 
-    Func clamped;
     clamped(x, y) = input(clamp(x, 0, input.width()),
-                          clamp(y, 0, input.height()));                                
->>>>>>> 786e4f06
+                          clamp(y, 0, input.height()));
 
     // Construct the bilateral grid 
     RVar i(0, s_sigma), j(0, s_sigma);
@@ -47,45 +36,6 @@
     Expr zv = val * (1.0f/r_sigma);
     zi = cast<int>(zv);
     Expr zf = zv - zi;
-<<<<<<< HEAD
-    Expr xf = Cast<float>(xi) / s_sigma;
-    Expr yf = Cast<float>(yi) / s_sigma;
-    Func interpolated("interpolated");    
-    interpolated(xi, yi, x, y, c) = 
-        lerp(lerp(lerp(blurz(x, y, zi, c), blurz(x+1, y, zi, c), xf),
-                  lerp(blurz(x, y+1, zi, c), blurz(x+1, y+1, zi, c), xf), yf),
-             lerp(lerp(blurz(x, y, zi+1, c), blurz(x+1, y, zi+1, c), xf),
-                  lerp(blurz(x, y+1, zi+1, c), blurz(x+1, y+1, zi+1, c), xf), yf), zf);
-
-    Func outTiles;
-    outTiles(xi, yi, x, y) = interpolated(xi, yi, x, y, 0) / interpolated(xi, yi, x, y, 1);
-
-    // Remove tiles to get the result
-    Func smoothed("smoothed");
-    smoothed(x, y) = outTiles(x%s_sigma, y%s_sigma, x/s_sigma, y/s_sigma);
-    // smoothed(x, y) = clamped(x, y);
-    
-    #if 0
-    // Var tx("threadidx"), ty("threadidy"), 
-    //     bx("blockidx"), by("blockidy");
-    
-    // Var bxi, byi, txi, tyi;
-    // 
-    // clamped.root();
-    // grid.root()
-    //     .split(x, bx, tx, 8)
-    //     .split(y, by, ty, 8);
-    // grid.update().root()
-    //     // .split(x, bx, bxi, 1)
-    //     // .split(y, by, byi, 1)
-    //     // .split(i, tx, txi, 1)
-    //     // .split(j, ty, tyi, 1);
-    //     .split(x, bx, x, 1)
-    //     .split(y, by, y, 1)
-    //     .split(i, tx, i, 1)
-    //     .split(j, ty, j, 1);
-    
-=======
     Expr xf = cast<float>(x % s_sigma) / s_sigma;
     Expr yf = cast<float>(y % s_sigma) / s_sigma;
     Expr xi = x/s_sigma;
@@ -101,21 +51,22 @@
     Func smoothed;
     smoothed(x, y) = interpolated(x, y, 0)/interpolated(x, y, 1);
 
->>>>>>> 786e4f06
+    // Use CPU
+    #if 1
     grid.root().parallel(z);
     grid.update().transpose(y, c).transpose(x, c).transpose(i, c).transpose(j, c).parallel(y);
     blurx.root().parallel(z).vectorize(x, 4);
     blury.root().parallel(z).vectorize(x, 4);
     blurz.root().parallel(z).vectorize(x, 4);
-<<<<<<< HEAD
-    smoothed.root().parallel(y); 
-    #else
+    smoothed.root().parallel(y).vectorize(x, 4); 
+#else
+
     Var tx("threadidx"), ty("threadidy"), 
         bx("blockidx"), by("blockidy");
     
     Var bxi, byi, txi, tyi;
-    
-    grid.transpose(y, z).transpose(x, z).transpose(y, c).transpose(x, c)
+    Var gridz = grid.arg(2);
+    grid.transpose(y, gridz).transpose(x, gridz).transpose(y, c).transpose(x, c)
         .root()
         .split(x, bx, tx, 16)
         .split(y, by, ty, 16)
@@ -182,9 +133,6 @@
 
     // smoothed.root().parallel(y);
     #endif
-=======
-    smoothed.root().parallel(y).vectorize(x, 4); 
->>>>>>> 786e4f06
 
     smoothed.compileToFile("bilateral_grid");
 
